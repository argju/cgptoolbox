#!/usr/bin/env python
"""cgptoolbox setup script."""

from setuptools import setup, find_packages

if __name__ == "__main__":
    setup(name='cgptoolbox',
        version='0.1',
        description='A toolbox for causally cohesive '
                    'genotype-phenotype modeling',
        maintainer='Jon Olav Vik',
        maintainer_email='jonovik@gmail.com',
        url='http://arken.umb.no/~jonvi/cgptoolbox/',
        download_url='https://github.com/jonovik/cgptoolbox',
        packages = find_packages(),
        package_data={"cgp.physmod": ["_cellml/*"]},
        install_requires=[
            "numpy", 
            "scipy", 
            "matplotlib>=1.1.1", 
            "lxml", 
            "rpy2", 
            "ipython[parallel]", 
            "Cython", 
            "pyzmq", 
            "networkx", 
            "tables", 
            "joblib", 
            "nose>=1.2", 
            "nose-exclude",
            "bottle",
<<<<<<< HEAD
            "pysundials"],
        dependency_links=["svn+https://svn.code.sf.net/p/pysundials/code/branches/2.3.0/@74#egg=pysundials-2.3.0"],
=======
            "pysundials>=2.3.0-rc4",
        ],
>>>>>>> 1e8338f6
        extras_require={"docs": ["sphinx>=1.1.3", "docutils"]},
        )<|MERGE_RESOLUTION|>--- conflicted
+++ resolved
@@ -29,12 +29,7 @@
             "nose>=1.2", 
             "nose-exclude",
             "bottle",
-<<<<<<< HEAD
-            "pysundials"],
-        dependency_links=["svn+https://svn.code.sf.net/p/pysundials/code/branches/2.3.0/@74#egg=pysundials-2.3.0"],
-=======
             "pysundials>=2.3.0-rc4",
         ],
->>>>>>> 1e8338f6
         extras_require={"docs": ["sphinx>=1.1.3", "docutils"]},
         )