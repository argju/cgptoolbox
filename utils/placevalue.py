--- conflicted
+++ resolved
@@ -289,69 +289,6 @@
         """
         return (self.int2vec(i) for i in range(self.maxint))
 
-<<<<<<< HEAD
-=======
-class Genotype(Placevalue):
-    """
-    Genotype: Full factorial design for three levels of a variable.
-    
-    Within each locus, levels are given in order [1, 0, 2], for 
-    the baseline heterozygote, low homozygote, and high homozygote.
-    This ensures that the first 3**k genotypes make up a full factorial design 
-    with k factors, keeping the remaining n-k loci as heterozygotes.
-    """
-    code = np.array([1, 0, 2])
-    def int2vec(self, i):
-        """
-        Vector [i0, i1, ...] corresponding to an integer. Code order = 1, 0, 2.
-        
-        >>> gt = Genotype(np.rec.fromrecords([[3, 3]], names=["a", "b"]))
-
-        The heterozygote (baseline) scenario comes first.
-        
-        >>> gt.int2vec(0) == np.array([(1, 1)], dtype=[('a', int), ('b', int)])
-        array([ True], dtype=bool)        
-        >>> np.concatenate(list(gt)) # doctest: +ELLIPSIS
-        array([(1, 1), (1, 0), (1, 2), 
-               (0, 1), (0, 0), (0, 2), 
-               (2, 1), (2, 0), (2, 2)], dtype=[('a', '<i...'), ('b', '<i...')])
-        """
-        v = super(Genotype, self).int2vec(i)
-        vi = v.view(self.fieldtype)
-        vi[:] = self.code[vi]
-        return v
-    
-    def vec2int(self, v):
-        """
-        Integer corresponding to a vector [i0, i1, ...]. Code order = 1, 0, 2.
-        
-        >>> gt = Genotype(np.rec.fromrecords([[3, 3]], names=["a", "b"]))
-        >>> gt.vec2int([1, 1])
-        0
-        >>> v = np.concatenate(list(gt))
-        >>> gt.vec2int(v)
-        array([0, 1, 2, 3, 4, 5, 6, 7, 8], dtype=object)
-        """
-        return super(Genotype, self).vec2int(self.code[unstruct(v)])
-    
-    def __init__(self, n, msd_first=True):
-        """
-        >>> np.array(Genotype([3, 2]))
-        array([[1, 1],
-               [1, 0],
-               [0, 1],
-               [0, 0],
-               [2, 1],
-               [2, 0]])
-        >>> Genotype([4, 4])
-        Traceback (most recent call last):
-        AssertionError: Genotype only implemented for biallelic loci
-        """
-        msg = "Genotype only implemented for biallelic loci"
-        assert all(unstruct(n).squeeze() <= 3), msg
-        super(Genotype, self).__init__(n, msd_first)
-
->>>>>>> 46e7fdfc
 def binarray(i, ndigits=0, dtype=int):
     """
     Numpy array of binary digits (most significant digit in position 0).
