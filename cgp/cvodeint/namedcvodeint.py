"""Cvode wrapper with named state variables and parameters."""

from contextlib import contextmanager
from collections import namedtuple

import numpy as np

from .core import Cvodeint
from ..utils.dotdict import Dotdict

class Namedcvodeint(Cvodeint):
    """
    Cvode wrapper with named state variables and parameters.
    
    Constructor arguments are as for :class:`~cgp.cvodeint.core.Cvodeint`, 
    except that *p* is a recarray. Further ``*args, **kwargs``
    are passed to :class:`~cgp.cvodeint.core.Cvodeint`.
        
    With no arguments, this returns the van der Pol model as an example.
        
    >>> Namedcvodeint()
    Namedcvodeint(f_ode=vanderpol, t=array([ 0.,  1.]), y=[-2.0, 0.0])
        
    .. todo:: 
        
        Should be::
    
            Namedcvodeint(f_ode=vanderpol, t=array([0, 1]), 
            y=rec.array([(-2.0, 0.0)], dtype=[('x', '<f8'), ('y', '<f8')]), 
            p=rec.array([(1.0,)], dtype=[('epsilon', '<f8')]))

    CVODE keeps state variables in a structure of class NVector, which does not 
    offer named fields. The ODE right-hand side must therefore refer to state 
    variables by index, or convert from/to a record array.
    
    .. todo:: The cleanest design would be to share memory between a record array 
       and the NVector, but I haven't got that to work.
    
    This example is similar to the one for :class:`~cgp.cvodeint.core.Cvodeint`. 
    Call the :class:`Namedcvodeint` constructor with arguments 
    ODE function, time, initial state and parameter array.
    
    >>> ode, t, y, p = Namedcvodeint.example()
    >>> n = Namedcvodeint(ode, t, y, p)
    
    The resulting object has a :class:`Recarraylink` to the state NVector.
    
    >>> n.yr.x
    array([-2.])
    
    Parameters can be read or written via the record array.
    
    >>> n.pr.epsilon
    array([ 1.])
    
    Note that the default initial state is a module-level variable shared by 
    all instances of this model object. Subsequent calls to 
    :meth:`Namedcvodeint` will see that the model is already imported and not 
    redo the initialization.
    
    Verify guard against inadvertently changing which object .pr or .y points to.
    
    >>> newpr = np.copy(n.pr)
    
    This is the way to do it.
    
    >>> n.pr[:] = newpr
    >>> n.integrate()
    (array([...], dtype=[('x', '<f8'), ('y', '<f8')]), 1)
    
    This isn't.
    
    >>> n.pr = newpr
    >>> n.integrate()
    Traceback (most recent call last):
    AssertionError:
            To change initial values or parameters for a model,
            use model.y[:] = ... or model.pr[:] = ...,
            not just model.y = ... or model.pr = ...
            The latter will cause the name model.y to point to a new object,
            breaking the link to the CVODE object.
            With Numpy arrays, using x[:] = ... is guaranteed to modify 
            contents only.
    """
    
    @staticmethod
    def example():
        """
        Example for :class:`Namedcvodeint`: van der Pol model.
        
        >>> Namedcvodeint.example()
        Example(ode=<function vanderpol at 0x...>, t=[0, 1], 
        y=rec.array([(-2.0, 0.0)], dtype=[('x', '<f8'), ('y', '<f8')]), 
        p=rec.array([(1.0,)], dtype=[('epsilon', '<f8')]))
        """
        t = [0, 1]
        y = np.rec.fromrecords([(-2.0, 0.0)], names="x y".split())
        p = np.rec.fromrecords([(1.0,)], names="epsilon")
        
        def vanderpol(t, y, ydot, f_data):
            """Van der Pol model."""
            ydot[0] = y[1]
            ydot[1] = p.epsilon * (1 - y[0] * y[0]) * y[1] - y[0]
        
        Nt = namedtuple("Example", "ode t y p")
        return Nt(vanderpol, t, y, p)
    
    def __init__(self, f_ode=None, t=None, y=None, p=None, 
        *args, **kwargs):
        if f_ode is None:
<<<<<<< HEAD
            f_ode, t, y, p = self.example()
=======
            f_ode, t_, y_, p_ = self.example()
            t = t_ if t is None else t
            y = y_ if y is None else y
            p = p_ if p is None else p
>>>>>>> bb4c5623
        if p is None:
            # Simplest array that allows copying and [:] assignment, etc.
            # Shape (), dtype float, no dtype.names
            p = np.zeros(0)
        super(Namedcvodeint, self).__init__(f_ode, t, y.view(float), 
            *args, **kwargs)
        self.yr = Recarraylink(self.y, y.dtype)
        self.pr = p
        # objects that should not be reassigned, but whose value may change
        self.reassignwarning = """
        To change initial values or parameters for a model, 
        use model.y[:] = ... or model.pr[:] = ..., 
        not just model.y = ... or model.pr = ...
        The latter will cause the name model.y to point to a new object, 
        breaking the link to the CVODE object.
        With Numpy arrays, using x[:] = ... is guaranteed to modify 
        contents only.
        """
        self.originals = dict(pr=self.pr, y=self.y, yr=self.yr)
        self.dtype = Dotdict(y=y.dtype, p=p.dtype)
    
    def ydoti(self, index):
        """
        Get rate-of-change of y[index] as a function of (t, y, gout, g_data).
        
        :param str_or_int index: Name or index of a state variable.
        
        For use with CVode's `rootfinding
        <https://computation.llnl.gov/casc/sundials/documentation/cv_guide/node3.html#SECTION00340000000000000000>`_
        functions.
        
        >>> vdp = Namedcvodeint()
        >>> gout = [None]
        >>> f = vdp.ydoti("y")
        >>> f(0, vdp.y, gout, None)  # returns 0 per CVODE convention
        0
        >>> gout  # The actual result is written to the output parameter gout
        [2.0]
        """
        # Get integer index if given as string
        try:
            index = self.dtype.y.names.index(index)
        except (NameError, ValueError):
            pass        
        return super(Namedcvodeint, self).ydoti(index)
    
    def integrate(self, **kwargs):
        """
        Return Cvodeint.integrate() of CellML model; convert state to recarray

        :parameters: See :meth:`cgp.cvodeint.core.Cvodeint.integrate`
        :return tuple:
            * **t** : time vector
            * **Yr** : state recarray. Yr[i] is state at time t[i]
              Yr.V is state variable V; Yr.V[i] is V at time t[i]
            * **flag** : last flag returned by CVode
        
        To convert the recarray to a normal array, use ``Y = Yr.view(float)``.

        >>> vdp = Namedcvodeint() # default van der pol model
        >>> t, Yr, flag = vdp.integrate(t=np.linspace(0, 20, 100))
        >>> Y = Yr.view(float)
        >>> Yr[0]
        rec.array([(-2.0, 0.0)], dtype=[('x', '<f8'), ('y', '<f8')])        
        >>> Y[0]
        array([-2.,  0.])
        >>> Yr.x
        array([[-2.        ], [-1.96634283], ... [-1.96940322], [-2.00814991]])
        """
        if not all(self.__dict__[k] is v for k, v in self.originals.items()):
            raise AssertionError(self.reassignwarning)
        t, Y, flag = super(Namedcvodeint, self).integrate(**kwargs)
        Yr = Y.view(self.dtype.y, np.recarray)
        return t, Yr, flag
    
    @contextmanager
    def autorestore(self, _p=None, _y=None, **kwargs):
        """
        Context manager to restore state and parameters after use.
        
        :param array_like _p: Temporary parameter vector
        :param array_like _y: Temporary initial state
        :param dict ``**kwargs``: dict of (name, value) for parameters or initial state
        
        In the following example, the assignment to epsilon and the call 
        to :meth:`~cgp.cvodeint.core.Cvodeint.integrate`
        change the parameters and state of the model object.
        This change is undone by the :meth:`autorestore` context manager.
        
        >>> vdp = Namedcvodeint()
        >>> before = np.array([vdp.yr.x, vdp.pr.epsilon])
        >>> with vdp.autorestore():
        ...     vdp.pr.epsilon = 2
        ...     t, y, flag = vdp.integrate()
        >>> after = np.array([vdp.yr.x, vdp.pr.epsilon])
        >>> all(before == after)
        True
        
        .. note:: Rootfinding settings cannot be restored, and so are cleared
           on exiting the .autorestore() context manager
        
        Optionally, you can specify initial parameters and state as _p and _y. 
        Any key=value pairs are used to update parameters or state if the key 
        exists in exactly one of them, otherwise an error is raised.
        
        >>> pr = np.copy(vdp.pr).view(np.recarray)
        >>> y0 = np.copy(vdp.y).view(vdp.dtype.y, np.recarray)
        >>> pr.epsilon = 123
        >>> y0.x = 456
        >>> with vdp.autorestore(pr, y0, y=789):
        ...     vdp.pr.epsilon, vdp.yr.x, vdp.yr.y
        (array([ 123.]), array([ 456.]), array([ 789.]))
        >>> vdp.pr.epsilon, vdp.yr.x, vdp.yr.y
        (array([ 1.]), array([-2.]), array([ 0.]))
        
        .. todo:: Refactor pr and y into properties/OrderedDict objects with 
           update() methods.
        
        Settings are restored even in case of exception.
        
        >>> with vdp.autorestore():
        ...     vdp.pr.epsilon = 50
        ...     raise Exception
        Traceback (most recent call last):
        Exception
        >>> bool(vdp.pr.epsilon == before[1])
        True
        """
        oldy, oldpar = np.copy(self.y), np.copy(self.pr)
        if _p is not None:
            self.pr[:] = _p
        if _y is not None:
            try:
                self.y[:] = _y
                # Assignment to NVector won't check number of elements, so:
                np.testing.assert_allclose(self.y, _y)
            except ValueError, exc:
                msg = "can only convert an array of size 1 to a Python scalar"
                assert msg in str(exc)
                self.y[:] = _y.squeeze()
            except TypeError: # float expected instead of numpy.void instance
                self.y[:] = _y.item()
        for k, v in kwargs.items():
            if k in self.dtype.p.names and k not in self.dtype.y.names:
                self.pr[k] = v
                continue
            if k in self.dtype.y.names and k not in self.dtype.p.names:
                # Recarraylink does not support item assignment
                setattr(self.yr, k, v)
                continue
            if k not in [self.dtype.y.names + self.dtype.p.names]:
                raise TypeError("Key %s not in parameter or rate vectors" % k)
            raise TypeError(
                "Key %s occurs in both parameter and state vectors" % k)
        
        try:
            yield
        finally:
            self.RootInit(0) # Disable any rootfinding
            self.y[:], self.pr[:] = oldy, oldpar
    
    @contextmanager
    def clamp(self, **kwargs):
        """
        Derived model with state value(s) clamped to constant values.
        
        Names and values of clamped variables are given as keyword arguments.
        Clamped state variables cannot be modified along the way.
        
        Use as a context manager.
        
        >>> vdp = Namedcvodeint()
        >>> with vdp.clamp(x=0.5) as clamped:
        ...     t, y, flag = clamped.integrate(t=[0, 10])
        
        The clamped model has its own instance of the CVODE integrator and 
        state NVector.
        
        >>> clamped.cvode_mem is vdp.cvode_mem
        False
        
        However, changes in state are copied to the original on exiting the 
        'with' block.
        
        >>> vdp.yr.x
        array([ 0.5])
        
        The clamped model has the same parameter array as the original.
        You will usually not change parameters inside the 'with' block, 
        but if you do, it will affect both models. Be careful.
        
        >>> with vdp.clamp(x=0.5) as clamped:
        ...     clamped.pr.epsilon = 2
        >>> vdp.pr.epsilon
        array([ 2.])
        """
        # Indices to state variables whose rate-of-change will be set to zero
        i = np.array([self.dtype.y.names.index(k) for k in kwargs.keys()])
        v = np.array(kwargs.values())
        def clamped(t, y, ydot, f_data):
            """New RHS that prevents some elements from changing."""
            # Argh: clamped state variables may change slightly 
            # (within solver precision) despite setting ydot[i] = 0 below.
            # Therefore, we must also set the state variables to their clamped 
            # values on every invocation.
            
            # # Desperate debugging:
            # for k, v in kwargs.items():
            #     val = y[self.dtype.y.names.index(k)]
            #     if val == v:  print k, "should be", v, ", and it is"
            #     else:         print k, "should be", v, "but is", val
            
            # CVODE forbids modifying the state directly...
            y_ = np.copy(y)
            # ...but may modify state variables even if ydot is always 0
            y_[i] = v
            self.f_ode(t, y_, ydot, f_data)
            ydot[i] = 0
            return 0
        
        # Initialize clamped state variables.
        y = np.array(self.y).view(self.dtype.y)
        for k, v in kwargs.items():
            y[k] = v
        
        # Use original options when rerunning the Cvodeint initialization.
        oldkwargs = dict((k, getattr(self, k)) 
            for k in "chunksize maxsteps reltol abstol".split())
        
        clamped = Namedcvodeint(clamped, self.t, y, self.pr, **oldkwargs)
        
        # Disable any hard-coded stimulus protocol
        if "stim_amplitude" in clamped.dtype.p.names:
            clamped.pr.stim_amplitude = 0
        
        try:
            yield clamped # enter "with" block
        finally:
            for k in clamped.dtype.y.names:
                if k in self.dtype.y.names:
                    setattr(self.yr, k, getattr(clamped.yr, k))
    
    def rates(self, t, y, par=None):
        """
        Compute rates for a given state trajectory.
        
        Unfortunately, the CVODE machinery does not offer a way to return rates 
        during integration. This function re-computes the rates at each time 
        step for the given state.
        
        >>> vdp = Namedcvodeint()
        >>> t, y, flag = vdp.integrate()
        >>> ydot = vdp.rates(t, y)
        >>> ydot[0], ydot[-1]
        (rec.array([(0.0, 2.0)], dtype=[('x', '<f8'), ('y', '<f8')]), 
         rec.array([(0.780218..., 0.513757...)], dtype=...))
        """
        t = np.atleast_1d(t).astype(float)
        y = np.atleast_2d(y).view(float)
        ydot = np.zeros_like(y)
        with self.autorestore(_p=par):
            for i in range(len(t)):
                self.f_ode(t[i], y[i], ydot[i], None)
        ydot = ydot.squeeze().view(self.dtype.y, np.recarray)
        return ydot

class Recarraylink(object):
    """
    Dynamic link between a Numpy recarray and any array-like object.
    
    Example: Use variable names to access elements of a Sundials state vector.
    We need to specify the Numpy dtype (data type), which in this case is 
    built by the :class:`~cellmlmodels.cellmlmodel.Cellmlmodel` constructor.
    
    >>> vdp = Namedcvodeint() # default example: van der Pol model
    >>> ral = Recarraylink(vdp.y, vdp.dtype.y)
    >>> ral
    Recarraylink([-2.0, 0.0], [('x', '<f8'), ('y', '<f8')])
    
    Now, a change made to either object is mirrored in the other:
    
    >>> ral.x = 123
    >>> vdp.y[1] = 321
    >>> vdp.y
    [123.0, 321.0]
    >>> ral
    Recarraylink([123.0, 321.0], [('x', '<f8'), ('y', '<f8')])
    
    Fixed bug: Previously, a direct modification of the array-like object was
    not applied to the recarray if the next Recarraylink operation was setting
    a named field. (The old value of the recarray was modified with the new
    field, and the direct modification was just forgotten. Afterwards, the
    wrong result overwrote the array-like object.)
    
    Here's an example relevant to Pysundials and CVODE.
    
    >>> y0 = np.array([0.0, 1.0, 2.0]) # default initial state
    >>> y = np.zeros(len(y0)) # state vector
    >>> ral = Recarraylink(y, dict(names=list("abc"), formats=[float]*len(y)))
    >>> y[:] = y0 # re-initialize state vector
    >>> ral.b = 42 # external modification
    >>> ral # reflects both changes
    Recarraylink([  0.  42.   2.], [('a', '<f8'), ('b', '<f8'), ('c', '<f8')])
    
    (Before the bugfix, output was
    Recarraylink([  0.  42.   0.], [('a', '<f8'), ('b', '<f8'), ('c', '<f8')])
    not reflecting the direct modification.)
    
    .. todo:: Recarraylink sometimes fails, perhaps for clamped models where I 
       change the NVector and cvode_mem.
    """
    def __init__(self, x, dtype):
        """Constructor. x : array-like object. dtype : numpy data type."""
        # use "object" class to avoid calling __getattr__ and __setattr__
        # before we're ready
        object.__setattr__(self, "_x", x)
        object.__setattr__(self, "_xa", np.array(x))
        object.__setattr__(self, "_xr", self._xa.view(dtype).view(np.recarray))
    
    def __getattr__(self, attr):
        """Return recarray field after copying values from array-like object"""
        try:
            self._xa[:] = self._x # from array-like object to ndarray view 
            return self._xr[attr] # access attribute via recarray view
        except ValueError: # pass through attributes not in self._xr
            super(Recarraylink, self).__getattr__(attr)
    
    def __setattr__(self, attr, val):
        """Set recarray field and copy values to array-like object"""
        try:
            self._xa[:] = self._x # refresh ndarray in case of extern chg to _x
            self._xr[attr] = val # set attribute of recarray view
            self._x[:] = self._xa # copy ndarray view's values to array-like obj
        except ValueError: # pass through attributes not in self._xr
            super(Recarraylink, self).__setattr__(attr, val)
    
    def __array__(self):
        """
        Underlying record array for array operations.
        
        >>> np.copy(Recarraylink([-2.0, 0.0], [('x', '<f8'), ('y', '<f8')]))
        array([(-2.0, 0.0)], 
              dtype=[('x', '<f8'), ('y', '<f8')])
        
        Without __array__, output would have been
        array(Recarraylink([-2.0, 0.0], [('x', '<f8'), ('y', '<f8')]), 
            dtype=object)
        """
        return self._xr
    
    def __repr__(self):
        """
        Detailed string representation.
        
        >>> Recarraylink([123.0, 321.0], [('x', '<f8'), ('y', '<f8')])
        Recarraylink([123.0, 321.0], [('x', '<f8'), ('y', '<f8')])
        """
        return "Recarraylink(%s, %s)" % (self._x, self._xr.dtype)

if __name__ == "__main__":
    import doctest
    doctest.testmod(optionflags=
        doctest.NORMALIZE_WHITESPACE | doctest.ELLIPSIS)
<|MERGE_RESOLUTION|>--- conflicted
+++ resolved
@@ -1,481 +1,477 @@
-"""Cvode wrapper with named state variables and parameters."""
-
-from contextlib import contextmanager
-from collections import namedtuple
-
-import numpy as np
-
-from .core import Cvodeint
-from ..utils.dotdict import Dotdict
-
-class Namedcvodeint(Cvodeint):
-    """
-    Cvode wrapper with named state variables and parameters.
-    
-    Constructor arguments are as for :class:`~cgp.cvodeint.core.Cvodeint`, 
-    except that *p* is a recarray. Further ``*args, **kwargs``
-    are passed to :class:`~cgp.cvodeint.core.Cvodeint`.
-        
-    With no arguments, this returns the van der Pol model as an example.
-        
-    >>> Namedcvodeint()
-    Namedcvodeint(f_ode=vanderpol, t=array([ 0.,  1.]), y=[-2.0, 0.0])
-        
-    .. todo:: 
-        
-        Should be::
-    
-            Namedcvodeint(f_ode=vanderpol, t=array([0, 1]), 
-            y=rec.array([(-2.0, 0.0)], dtype=[('x', '<f8'), ('y', '<f8')]), 
-            p=rec.array([(1.0,)], dtype=[('epsilon', '<f8')]))
-
-    CVODE keeps state variables in a structure of class NVector, which does not 
-    offer named fields. The ODE right-hand side must therefore refer to state 
-    variables by index, or convert from/to a record array.
-    
-    .. todo:: The cleanest design would be to share memory between a record array 
-       and the NVector, but I haven't got that to work.
-    
-    This example is similar to the one for :class:`~cgp.cvodeint.core.Cvodeint`. 
-    Call the :class:`Namedcvodeint` constructor with arguments 
-    ODE function, time, initial state and parameter array.
-    
-    >>> ode, t, y, p = Namedcvodeint.example()
-    >>> n = Namedcvodeint(ode, t, y, p)
-    
-    The resulting object has a :class:`Recarraylink` to the state NVector.
-    
-    >>> n.yr.x
-    array([-2.])
-    
-    Parameters can be read or written via the record array.
-    
-    >>> n.pr.epsilon
-    array([ 1.])
-    
-    Note that the default initial state is a module-level variable shared by 
-    all instances of this model object. Subsequent calls to 
-    :meth:`Namedcvodeint` will see that the model is already imported and not 
-    redo the initialization.
-    
-    Verify guard against inadvertently changing which object .pr or .y points to.
-    
-    >>> newpr = np.copy(n.pr)
-    
-    This is the way to do it.
-    
-    >>> n.pr[:] = newpr
-    >>> n.integrate()
-    (array([...], dtype=[('x', '<f8'), ('y', '<f8')]), 1)
-    
-    This isn't.
-    
-    >>> n.pr = newpr
-    >>> n.integrate()
-    Traceback (most recent call last):
-    AssertionError:
-            To change initial values or parameters for a model,
-            use model.y[:] = ... or model.pr[:] = ...,
-            not just model.y = ... or model.pr = ...
-            The latter will cause the name model.y to point to a new object,
-            breaking the link to the CVODE object.
-            With Numpy arrays, using x[:] = ... is guaranteed to modify 
-            contents only.
-    """
-    
-    @staticmethod
-    def example():
-        """
-        Example for :class:`Namedcvodeint`: van der Pol model.
-        
-        >>> Namedcvodeint.example()
-        Example(ode=<function vanderpol at 0x...>, t=[0, 1], 
-        y=rec.array([(-2.0, 0.0)], dtype=[('x', '<f8'), ('y', '<f8')]), 
-        p=rec.array([(1.0,)], dtype=[('epsilon', '<f8')]))
-        """
-        t = [0, 1]
-        y = np.rec.fromrecords([(-2.0, 0.0)], names="x y".split())
-        p = np.rec.fromrecords([(1.0,)], names="epsilon")
-        
-        def vanderpol(t, y, ydot, f_data):
-            """Van der Pol model."""
-            ydot[0] = y[1]
-            ydot[1] = p.epsilon * (1 - y[0] * y[0]) * y[1] - y[0]
-        
-        Nt = namedtuple("Example", "ode t y p")
-        return Nt(vanderpol, t, y, p)
-    
-    def __init__(self, f_ode=None, t=None, y=None, p=None, 
-        *args, **kwargs):
-        if f_ode is None:
-<<<<<<< HEAD
-            f_ode, t, y, p = self.example()
-=======
-            f_ode, t_, y_, p_ = self.example()
-            t = t_ if t is None else t
-            y = y_ if y is None else y
-            p = p_ if p is None else p
->>>>>>> bb4c5623
-        if p is None:
-            # Simplest array that allows copying and [:] assignment, etc.
-            # Shape (), dtype float, no dtype.names
-            p = np.zeros(0)
-        super(Namedcvodeint, self).__init__(f_ode, t, y.view(float), 
-            *args, **kwargs)
-        self.yr = Recarraylink(self.y, y.dtype)
-        self.pr = p
-        # objects that should not be reassigned, but whose value may change
-        self.reassignwarning = """
-        To change initial values or parameters for a model, 
-        use model.y[:] = ... or model.pr[:] = ..., 
-        not just model.y = ... or model.pr = ...
-        The latter will cause the name model.y to point to a new object, 
-        breaking the link to the CVODE object.
-        With Numpy arrays, using x[:] = ... is guaranteed to modify 
-        contents only.
-        """
-        self.originals = dict(pr=self.pr, y=self.y, yr=self.yr)
-        self.dtype = Dotdict(y=y.dtype, p=p.dtype)
-    
-    def ydoti(self, index):
-        """
-        Get rate-of-change of y[index] as a function of (t, y, gout, g_data).
-        
-        :param str_or_int index: Name or index of a state variable.
-        
-        For use with CVode's `rootfinding
-        <https://computation.llnl.gov/casc/sundials/documentation/cv_guide/node3.html#SECTION00340000000000000000>`_
-        functions.
-        
-        >>> vdp = Namedcvodeint()
-        >>> gout = [None]
-        >>> f = vdp.ydoti("y")
-        >>> f(0, vdp.y, gout, None)  # returns 0 per CVODE convention
-        0
-        >>> gout  # The actual result is written to the output parameter gout
-        [2.0]
-        """
-        # Get integer index if given as string
-        try:
-            index = self.dtype.y.names.index(index)
-        except (NameError, ValueError):
-            pass        
-        return super(Namedcvodeint, self).ydoti(index)
-    
-    def integrate(self, **kwargs):
-        """
-        Return Cvodeint.integrate() of CellML model; convert state to recarray
-
-        :parameters: See :meth:`cgp.cvodeint.core.Cvodeint.integrate`
-        :return tuple:
-            * **t** : time vector
-            * **Yr** : state recarray. Yr[i] is state at time t[i]
-              Yr.V is state variable V; Yr.V[i] is V at time t[i]
-            * **flag** : last flag returned by CVode
-        
-        To convert the recarray to a normal array, use ``Y = Yr.view(float)``.
-
-        >>> vdp = Namedcvodeint() # default van der pol model
-        >>> t, Yr, flag = vdp.integrate(t=np.linspace(0, 20, 100))
-        >>> Y = Yr.view(float)
-        >>> Yr[0]
-        rec.array([(-2.0, 0.0)], dtype=[('x', '<f8'), ('y', '<f8')])        
-        >>> Y[0]
-        array([-2.,  0.])
-        >>> Yr.x
-        array([[-2.        ], [-1.96634283], ... [-1.96940322], [-2.00814991]])
-        """
-        if not all(self.__dict__[k] is v for k, v in self.originals.items()):
-            raise AssertionError(self.reassignwarning)
-        t, Y, flag = super(Namedcvodeint, self).integrate(**kwargs)
-        Yr = Y.view(self.dtype.y, np.recarray)
-        return t, Yr, flag
-    
-    @contextmanager
-    def autorestore(self, _p=None, _y=None, **kwargs):
-        """
-        Context manager to restore state and parameters after use.
-        
-        :param array_like _p: Temporary parameter vector
-        :param array_like _y: Temporary initial state
-        :param dict ``**kwargs``: dict of (name, value) for parameters or initial state
-        
-        In the following example, the assignment to epsilon and the call 
-        to :meth:`~cgp.cvodeint.core.Cvodeint.integrate`
-        change the parameters and state of the model object.
-        This change is undone by the :meth:`autorestore` context manager.
-        
-        >>> vdp = Namedcvodeint()
-        >>> before = np.array([vdp.yr.x, vdp.pr.epsilon])
-        >>> with vdp.autorestore():
-        ...     vdp.pr.epsilon = 2
-        ...     t, y, flag = vdp.integrate()
-        >>> after = np.array([vdp.yr.x, vdp.pr.epsilon])
-        >>> all(before == after)
-        True
-        
-        .. note:: Rootfinding settings cannot be restored, and so are cleared
-           on exiting the .autorestore() context manager
-        
-        Optionally, you can specify initial parameters and state as _p and _y. 
-        Any key=value pairs are used to update parameters or state if the key 
-        exists in exactly one of them, otherwise an error is raised.
-        
-        >>> pr = np.copy(vdp.pr).view(np.recarray)
-        >>> y0 = np.copy(vdp.y).view(vdp.dtype.y, np.recarray)
-        >>> pr.epsilon = 123
-        >>> y0.x = 456
-        >>> with vdp.autorestore(pr, y0, y=789):
-        ...     vdp.pr.epsilon, vdp.yr.x, vdp.yr.y
-        (array([ 123.]), array([ 456.]), array([ 789.]))
-        >>> vdp.pr.epsilon, vdp.yr.x, vdp.yr.y
-        (array([ 1.]), array([-2.]), array([ 0.]))
-        
-        .. todo:: Refactor pr and y into properties/OrderedDict objects with 
-           update() methods.
-        
-        Settings are restored even in case of exception.
-        
-        >>> with vdp.autorestore():
-        ...     vdp.pr.epsilon = 50
-        ...     raise Exception
-        Traceback (most recent call last):
-        Exception
-        >>> bool(vdp.pr.epsilon == before[1])
-        True
-        """
-        oldy, oldpar = np.copy(self.y), np.copy(self.pr)
-        if _p is not None:
-            self.pr[:] = _p
-        if _y is not None:
-            try:
-                self.y[:] = _y
-                # Assignment to NVector won't check number of elements, so:
-                np.testing.assert_allclose(self.y, _y)
-            except ValueError, exc:
-                msg = "can only convert an array of size 1 to a Python scalar"
-                assert msg in str(exc)
-                self.y[:] = _y.squeeze()
-            except TypeError: # float expected instead of numpy.void instance
-                self.y[:] = _y.item()
-        for k, v in kwargs.items():
-            if k in self.dtype.p.names and k not in self.dtype.y.names:
-                self.pr[k] = v
-                continue
-            if k in self.dtype.y.names and k not in self.dtype.p.names:
-                # Recarraylink does not support item assignment
-                setattr(self.yr, k, v)
-                continue
-            if k not in [self.dtype.y.names + self.dtype.p.names]:
-                raise TypeError("Key %s not in parameter or rate vectors" % k)
-            raise TypeError(
-                "Key %s occurs in both parameter and state vectors" % k)
-        
-        try:
-            yield
-        finally:
-            self.RootInit(0) # Disable any rootfinding
-            self.y[:], self.pr[:] = oldy, oldpar
-    
-    @contextmanager
-    def clamp(self, **kwargs):
-        """
-        Derived model with state value(s) clamped to constant values.
-        
-        Names and values of clamped variables are given as keyword arguments.
-        Clamped state variables cannot be modified along the way.
-        
-        Use as a context manager.
-        
-        >>> vdp = Namedcvodeint()
-        >>> with vdp.clamp(x=0.5) as clamped:
-        ...     t, y, flag = clamped.integrate(t=[0, 10])
-        
-        The clamped model has its own instance of the CVODE integrator and 
-        state NVector.
-        
-        >>> clamped.cvode_mem is vdp.cvode_mem
-        False
-        
-        However, changes in state are copied to the original on exiting the 
-        'with' block.
-        
-        >>> vdp.yr.x
-        array([ 0.5])
-        
-        The clamped model has the same parameter array as the original.
-        You will usually not change parameters inside the 'with' block, 
-        but if you do, it will affect both models. Be careful.
-        
-        >>> with vdp.clamp(x=0.5) as clamped:
-        ...     clamped.pr.epsilon = 2
-        >>> vdp.pr.epsilon
-        array([ 2.])
-        """
-        # Indices to state variables whose rate-of-change will be set to zero
-        i = np.array([self.dtype.y.names.index(k) for k in kwargs.keys()])
-        v = np.array(kwargs.values())
-        def clamped(t, y, ydot, f_data):
-            """New RHS that prevents some elements from changing."""
-            # Argh: clamped state variables may change slightly 
-            # (within solver precision) despite setting ydot[i] = 0 below.
-            # Therefore, we must also set the state variables to their clamped 
-            # values on every invocation.
-            
-            # # Desperate debugging:
-            # for k, v in kwargs.items():
-            #     val = y[self.dtype.y.names.index(k)]
-            #     if val == v:  print k, "should be", v, ", and it is"
-            #     else:         print k, "should be", v, "but is", val
-            
-            # CVODE forbids modifying the state directly...
-            y_ = np.copy(y)
-            # ...but may modify state variables even if ydot is always 0
-            y_[i] = v
-            self.f_ode(t, y_, ydot, f_data)
-            ydot[i] = 0
-            return 0
-        
-        # Initialize clamped state variables.
-        y = np.array(self.y).view(self.dtype.y)
-        for k, v in kwargs.items():
-            y[k] = v
-        
-        # Use original options when rerunning the Cvodeint initialization.
-        oldkwargs = dict((k, getattr(self, k)) 
-            for k in "chunksize maxsteps reltol abstol".split())
-        
-        clamped = Namedcvodeint(clamped, self.t, y, self.pr, **oldkwargs)
-        
-        # Disable any hard-coded stimulus protocol
-        if "stim_amplitude" in clamped.dtype.p.names:
-            clamped.pr.stim_amplitude = 0
-        
-        try:
-            yield clamped # enter "with" block
-        finally:
-            for k in clamped.dtype.y.names:
-                if k in self.dtype.y.names:
-                    setattr(self.yr, k, getattr(clamped.yr, k))
-    
-    def rates(self, t, y, par=None):
-        """
-        Compute rates for a given state trajectory.
-        
-        Unfortunately, the CVODE machinery does not offer a way to return rates 
-        during integration. This function re-computes the rates at each time 
-        step for the given state.
-        
-        >>> vdp = Namedcvodeint()
-        >>> t, y, flag = vdp.integrate()
-        >>> ydot = vdp.rates(t, y)
-        >>> ydot[0], ydot[-1]
-        (rec.array([(0.0, 2.0)], dtype=[('x', '<f8'), ('y', '<f8')]), 
-         rec.array([(0.780218..., 0.513757...)], dtype=...))
-        """
-        t = np.atleast_1d(t).astype(float)
-        y = np.atleast_2d(y).view(float)
-        ydot = np.zeros_like(y)
-        with self.autorestore(_p=par):
-            for i in range(len(t)):
-                self.f_ode(t[i], y[i], ydot[i], None)
-        ydot = ydot.squeeze().view(self.dtype.y, np.recarray)
-        return ydot
-
-class Recarraylink(object):
-    """
-    Dynamic link between a Numpy recarray and any array-like object.
-    
-    Example: Use variable names to access elements of a Sundials state vector.
-    We need to specify the Numpy dtype (data type), which in this case is 
-    built by the :class:`~cellmlmodels.cellmlmodel.Cellmlmodel` constructor.
-    
-    >>> vdp = Namedcvodeint() # default example: van der Pol model
-    >>> ral = Recarraylink(vdp.y, vdp.dtype.y)
-    >>> ral
-    Recarraylink([-2.0, 0.0], [('x', '<f8'), ('y', '<f8')])
-    
-    Now, a change made to either object is mirrored in the other:
-    
-    >>> ral.x = 123
-    >>> vdp.y[1] = 321
-    >>> vdp.y
-    [123.0, 321.0]
-    >>> ral
-    Recarraylink([123.0, 321.0], [('x', '<f8'), ('y', '<f8')])
-    
-    Fixed bug: Previously, a direct modification of the array-like object was
-    not applied to the recarray if the next Recarraylink operation was setting
-    a named field. (The old value of the recarray was modified with the new
-    field, and the direct modification was just forgotten. Afterwards, the
-    wrong result overwrote the array-like object.)
-    
-    Here's an example relevant to Pysundials and CVODE.
-    
-    >>> y0 = np.array([0.0, 1.0, 2.0]) # default initial state
-    >>> y = np.zeros(len(y0)) # state vector
-    >>> ral = Recarraylink(y, dict(names=list("abc"), formats=[float]*len(y)))
-    >>> y[:] = y0 # re-initialize state vector
-    >>> ral.b = 42 # external modification
-    >>> ral # reflects both changes
-    Recarraylink([  0.  42.   2.], [('a', '<f8'), ('b', '<f8'), ('c', '<f8')])
-    
-    (Before the bugfix, output was
-    Recarraylink([  0.  42.   0.], [('a', '<f8'), ('b', '<f8'), ('c', '<f8')])
-    not reflecting the direct modification.)
-    
-    .. todo:: Recarraylink sometimes fails, perhaps for clamped models where I 
-       change the NVector and cvode_mem.
-    """
-    def __init__(self, x, dtype):
-        """Constructor. x : array-like object. dtype : numpy data type."""
-        # use "object" class to avoid calling __getattr__ and __setattr__
-        # before we're ready
-        object.__setattr__(self, "_x", x)
-        object.__setattr__(self, "_xa", np.array(x))
-        object.__setattr__(self, "_xr", self._xa.view(dtype).view(np.recarray))
-    
-    def __getattr__(self, attr):
-        """Return recarray field after copying values from array-like object"""
-        try:
-            self._xa[:] = self._x # from array-like object to ndarray view 
-            return self._xr[attr] # access attribute via recarray view
-        except ValueError: # pass through attributes not in self._xr
-            super(Recarraylink, self).__getattr__(attr)
-    
-    def __setattr__(self, attr, val):
-        """Set recarray field and copy values to array-like object"""
-        try:
-            self._xa[:] = self._x # refresh ndarray in case of extern chg to _x
-            self._xr[attr] = val # set attribute of recarray view
-            self._x[:] = self._xa # copy ndarray view's values to array-like obj
-        except ValueError: # pass through attributes not in self._xr
-            super(Recarraylink, self).__setattr__(attr, val)
-    
-    def __array__(self):
-        """
-        Underlying record array for array operations.
-        
-        >>> np.copy(Recarraylink([-2.0, 0.0], [('x', '<f8'), ('y', '<f8')]))
-        array([(-2.0, 0.0)], 
-              dtype=[('x', '<f8'), ('y', '<f8')])
-        
-        Without __array__, output would have been
-        array(Recarraylink([-2.0, 0.0], [('x', '<f8'), ('y', '<f8')]), 
-            dtype=object)
-        """
-        return self._xr
-    
-    def __repr__(self):
-        """
-        Detailed string representation.
-        
-        >>> Recarraylink([123.0, 321.0], [('x', '<f8'), ('y', '<f8')])
-        Recarraylink([123.0, 321.0], [('x', '<f8'), ('y', '<f8')])
-        """
-        return "Recarraylink(%s, %s)" % (self._x, self._xr.dtype)
-
-if __name__ == "__main__":
-    import doctest
-    doctest.testmod(optionflags=
-        doctest.NORMALIZE_WHITESPACE | doctest.ELLIPSIS)
+"""Cvode wrapper with named state variables and parameters."""
+
+from contextlib import contextmanager
+from collections import namedtuple
+
+import numpy as np
+
+from .core import Cvodeint
+from ..utils.dotdict import Dotdict
+
+class Namedcvodeint(Cvodeint):
+    """
+    Cvode wrapper with named state variables and parameters.
+    
+    Constructor arguments are as for :class:`~cgp.cvodeint.core.Cvodeint`, 
+    except that *p* is a recarray. Further ``*args, **kwargs``
+    are passed to :class:`~cgp.cvodeint.core.Cvodeint`.
+        
+    With no arguments, this returns the van der Pol model as an example.
+        
+    >>> Namedcvodeint()
+    Namedcvodeint(f_ode=vanderpol, t=array([ 0.,  1.]), y=[-2.0, 0.0])
+        
+    .. todo:: 
+        
+        Should be::
+    
+            Namedcvodeint(f_ode=vanderpol, t=array([0, 1]), 
+            y=rec.array([(-2.0, 0.0)], dtype=[('x', '<f8'), ('y', '<f8')]), 
+            p=rec.array([(1.0,)], dtype=[('epsilon', '<f8')]))
+
+    CVODE keeps state variables in a structure of class NVector, which does not 
+    offer named fields. The ODE right-hand side must therefore refer to state 
+    variables by index, or convert from/to a record array.
+    
+    .. todo:: The cleanest design would be to share memory between a record array 
+       and the NVector, but I haven't got that to work.
+    
+    This example is similar to the one for :class:`~cgp.cvodeint.core.Cvodeint`. 
+    Call the :class:`Namedcvodeint` constructor with arguments 
+    ODE function, time, initial state and parameter array.
+    
+    >>> ode, t, y, p = Namedcvodeint.example()
+    >>> n = Namedcvodeint(ode, t, y, p)
+    
+    The resulting object has a :class:`Recarraylink` to the state NVector.
+    
+    >>> n.yr.x
+    array([-2.])
+    
+    Parameters can be read or written via the record array.
+    
+    >>> n.pr.epsilon
+    array([ 1.])
+    
+    Note that the default initial state is a module-level variable shared by 
+    all instances of this model object. Subsequent calls to 
+    :meth:`Namedcvodeint` will see that the model is already imported and not 
+    redo the initialization.
+    
+    Verify guard against inadvertently changing which object .pr or .y points to.
+    
+    >>> newpr = np.copy(n.pr)
+    
+    This is the way to do it.
+    
+    >>> n.pr[:] = newpr
+    >>> n.integrate()
+    (array([...], dtype=[('x', '<f8'), ('y', '<f8')]), 1)
+    
+    This isn't.
+    
+    >>> n.pr = newpr
+    >>> n.integrate()
+    Traceback (most recent call last):
+    AssertionError:
+            To change initial values or parameters for a model,
+            use model.y[:] = ... or model.pr[:] = ...,
+            not just model.y = ... or model.pr = ...
+            The latter will cause the name model.y to point to a new object,
+            breaking the link to the CVODE object.
+            With Numpy arrays, using x[:] = ... is guaranteed to modify 
+            contents only.
+    """
+    
+    @staticmethod
+    def example():
+        """
+        Example for :class:`Namedcvodeint`: van der Pol model.
+        
+        >>> Namedcvodeint.example()
+        Example(ode=<function vanderpol at 0x...>, t=[0, 1], 
+        y=rec.array([(-2.0, 0.0)], dtype=[('x', '<f8'), ('y', '<f8')]), 
+        p=rec.array([(1.0,)], dtype=[('epsilon', '<f8')]))
+        """
+        t = [0, 1]
+        y = np.rec.fromrecords([(-2.0, 0.0)], names="x y".split())
+        p = np.rec.fromrecords([(1.0,)], names="epsilon")
+        
+        def vanderpol(t, y, ydot, f_data):
+            """Van der Pol model."""
+            ydot[0] = y[1]
+            ydot[1] = p.epsilon * (1 - y[0] * y[0]) * y[1] - y[0]
+        
+        Nt = namedtuple("Example", "ode t y p")
+        return Nt(vanderpol, t, y, p)
+    
+    def __init__(self, f_ode=None, t=None, y=None, p=None, 
+        *args, **kwargs):
+        if f_ode is None:
+            f_ode, t_, y_, p_ = self.example()
+            t = t_ if t is None else t
+            y = y_ if y is None else y
+            p = p_ if p is None else p
+        if p is None:
+            # Simplest array that allows copying and [:] assignment, etc.
+            # Shape (), dtype float, no dtype.names
+            p = np.zeros(0)
+        super(Namedcvodeint, self).__init__(f_ode, t, y.view(float), 
+            *args, **kwargs)
+        self.yr = Recarraylink(self.y, y.dtype)
+        self.pr = p
+        # objects that should not be reassigned, but whose value may change
+        self.reassignwarning = """
+        To change initial values or parameters for a model, 
+        use model.y[:] = ... or model.pr[:] = ..., 
+        not just model.y = ... or model.pr = ...
+        The latter will cause the name model.y to point to a new object, 
+        breaking the link to the CVODE object.
+        With Numpy arrays, using x[:] = ... is guaranteed to modify 
+        contents only.
+        """
+        self.originals = dict(pr=self.pr, y=self.y, yr=self.yr)
+        self.dtype = Dotdict(y=y.dtype, p=p.dtype)
+    
+    def ydoti(self, index):
+        """
+        Get rate-of-change of y[index] as a function of (t, y, gout, g_data).
+        
+        :param str_or_int index: Name or index of a state variable.
+        
+        For use with CVode's `rootfinding
+        <https://computation.llnl.gov/casc/sundials/documentation/cv_guide/node3.html#SECTION00340000000000000000>`_
+        functions.
+        
+        >>> vdp = Namedcvodeint()
+        >>> gout = [None]
+        >>> f = vdp.ydoti("y")
+        >>> f(0, vdp.y, gout, None)  # returns 0 per CVODE convention
+        0
+        >>> gout  # The actual result is written to the output parameter gout
+        [2.0]
+        """
+        # Get integer index if given as string
+        try:
+            index = self.dtype.y.names.index(index)
+        except (NameError, ValueError):
+            pass        
+        return super(Namedcvodeint, self).ydoti(index)
+    
+    def integrate(self, **kwargs):
+        """
+        Return Cvodeint.integrate() of CellML model; convert state to recarray
+
+        :parameters: See :meth:`cgp.cvodeint.core.Cvodeint.integrate`
+        :return tuple:
+            * **t** : time vector
+            * **Yr** : state recarray. Yr[i] is state at time t[i]
+              Yr.V is state variable V; Yr.V[i] is V at time t[i]
+            * **flag** : last flag returned by CVode
+        
+        To convert the recarray to a normal array, use ``Y = Yr.view(float)``.
+
+        >>> vdp = Namedcvodeint() # default van der pol model
+        >>> t, Yr, flag = vdp.integrate(t=np.linspace(0, 20, 100))
+        >>> Y = Yr.view(float)
+        >>> Yr[0]
+        rec.array([(-2.0, 0.0)], dtype=[('x', '<f8'), ('y', '<f8')])        
+        >>> Y[0]
+        array([-2.,  0.])
+        >>> Yr.x
+        array([[-2.        ], [-1.96634283], ... [-1.96940322], [-2.00814991]])
+        """
+        if not all(self.__dict__[k] is v for k, v in self.originals.items()):
+            raise AssertionError(self.reassignwarning)
+        t, Y, flag = super(Namedcvodeint, self).integrate(**kwargs)
+        Yr = Y.view(self.dtype.y, np.recarray)
+        return t, Yr, flag
+    
+    @contextmanager
+    def autorestore(self, _p=None, _y=None, **kwargs):
+        """
+        Context manager to restore state and parameters after use.
+        
+        :param array_like _p: Temporary parameter vector
+        :param array_like _y: Temporary initial state
+        :param dict ``**kwargs``: dict of (name, value) for parameters or initial state
+        
+        In the following example, the assignment to epsilon and the call 
+        to :meth:`~cgp.cvodeint.core.Cvodeint.integrate`
+        change the parameters and state of the model object.
+        This change is undone by the :meth:`autorestore` context manager.
+        
+        >>> vdp = Namedcvodeint()
+        >>> before = np.array([vdp.yr.x, vdp.pr.epsilon])
+        >>> with vdp.autorestore():
+        ...     vdp.pr.epsilon = 2
+        ...     t, y, flag = vdp.integrate()
+        >>> after = np.array([vdp.yr.x, vdp.pr.epsilon])
+        >>> all(before == after)
+        True
+        
+        .. note:: Rootfinding settings cannot be restored, and so are cleared
+           on exiting the .autorestore() context manager
+        
+        Optionally, you can specify initial parameters and state as _p and _y. 
+        Any key=value pairs are used to update parameters or state if the key 
+        exists in exactly one of them, otherwise an error is raised.
+        
+        >>> pr = np.copy(vdp.pr).view(np.recarray)
+        >>> y0 = np.copy(vdp.y).view(vdp.dtype.y, np.recarray)
+        >>> pr.epsilon = 123
+        >>> y0.x = 456
+        >>> with vdp.autorestore(pr, y0, y=789):
+        ...     vdp.pr.epsilon, vdp.yr.x, vdp.yr.y
+        (array([ 123.]), array([ 456.]), array([ 789.]))
+        >>> vdp.pr.epsilon, vdp.yr.x, vdp.yr.y
+        (array([ 1.]), array([-2.]), array([ 0.]))
+        
+        .. todo:: Refactor pr and y into properties/OrderedDict objects with 
+           update() methods.
+        
+        Settings are restored even in case of exception.
+        
+        >>> with vdp.autorestore():
+        ...     vdp.pr.epsilon = 50
+        ...     raise Exception
+        Traceback (most recent call last):
+        Exception
+        >>> bool(vdp.pr.epsilon == before[1])
+        True
+        """
+        oldy, oldpar = np.copy(self.y), np.copy(self.pr)
+        if _p is not None:
+            self.pr[:] = _p
+        if _y is not None:
+            try:
+                self.y[:] = _y
+                # Assignment to NVector won't check number of elements, so:
+                np.testing.assert_allclose(self.y, _y)
+            except ValueError, exc:
+                msg = "can only convert an array of size 1 to a Python scalar"
+                assert msg in str(exc)
+                self.y[:] = _y.squeeze()
+            except TypeError: # float expected instead of numpy.void instance
+                self.y[:] = _y.item()
+        for k, v in kwargs.items():
+            if k in self.dtype.p.names and k not in self.dtype.y.names:
+                self.pr[k] = v
+                continue
+            if k in self.dtype.y.names and k not in self.dtype.p.names:
+                # Recarraylink does not support item assignment
+                setattr(self.yr, k, v)
+                continue
+            if k not in [self.dtype.y.names + self.dtype.p.names]:
+                raise TypeError("Key %s not in parameter or rate vectors" % k)
+            raise TypeError(
+                "Key %s occurs in both parameter and state vectors" % k)
+        
+        try:
+            yield
+        finally:
+            self.RootInit(0) # Disable any rootfinding
+            self.y[:], self.pr[:] = oldy, oldpar
+    
+    @contextmanager
+    def clamp(self, **kwargs):
+        """
+        Derived model with state value(s) clamped to constant values.
+        
+        Names and values of clamped variables are given as keyword arguments.
+        Clamped state variables cannot be modified along the way.
+        
+        Use as a context manager.
+        
+        >>> vdp = Namedcvodeint()
+        >>> with vdp.clamp(x=0.5) as clamped:
+        ...     t, y, flag = clamped.integrate(t=[0, 10])
+        
+        The clamped model has its own instance of the CVODE integrator and 
+        state NVector.
+        
+        >>> clamped.cvode_mem is vdp.cvode_mem
+        False
+        
+        However, changes in state are copied to the original on exiting the 
+        'with' block.
+        
+        >>> vdp.yr.x
+        array([ 0.5])
+        
+        The clamped model has the same parameter array as the original.
+        You will usually not change parameters inside the 'with' block, 
+        but if you do, it will affect both models. Be careful.
+        
+        >>> with vdp.clamp(x=0.5) as clamped:
+        ...     clamped.pr.epsilon = 2
+        >>> vdp.pr.epsilon
+        array([ 2.])
+        """
+        # Indices to state variables whose rate-of-change will be set to zero
+        i = np.array([self.dtype.y.names.index(k) for k in kwargs.keys()])
+        v = np.array(kwargs.values())
+        def clamped(t, y, ydot, f_data):
+            """New RHS that prevents some elements from changing."""
+            # Argh: clamped state variables may change slightly 
+            # (within solver precision) despite setting ydot[i] = 0 below.
+            # Therefore, we must also set the state variables to their clamped 
+            # values on every invocation.
+            
+            # # Desperate debugging:
+            # for k, v in kwargs.items():
+            #     val = y[self.dtype.y.names.index(k)]
+            #     if val == v:  print k, "should be", v, ", and it is"
+            #     else:         print k, "should be", v, "but is", val
+            
+            # CVODE forbids modifying the state directly...
+            y_ = np.copy(y)
+            # ...but may modify state variables even if ydot is always 0
+            y_[i] = v
+            self.f_ode(t, y_, ydot, f_data)
+            ydot[i] = 0
+            return 0
+        
+        # Initialize clamped state variables.
+        y = np.array(self.y).view(self.dtype.y)
+        for k, v in kwargs.items():
+            y[k] = v
+        
+        # Use original options when rerunning the Cvodeint initialization.
+        oldkwargs = dict((k, getattr(self, k)) 
+            for k in "chunksize maxsteps reltol abstol".split())
+        
+        clamped = Namedcvodeint(clamped, self.t, y, self.pr, **oldkwargs)
+        
+        # Disable any hard-coded stimulus protocol
+        if "stim_amplitude" in clamped.dtype.p.names:
+            clamped.pr.stim_amplitude = 0
+        
+        try:
+            yield clamped # enter "with" block
+        finally:
+            for k in clamped.dtype.y.names:
+                if k in self.dtype.y.names:
+                    setattr(self.yr, k, getattr(clamped.yr, k))
+    
+    def rates(self, t, y, par=None):
+        """
+        Compute rates for a given state trajectory.
+        
+        Unfortunately, the CVODE machinery does not offer a way to return rates 
+        during integration. This function re-computes the rates at each time 
+        step for the given state.
+        
+        >>> vdp = Namedcvodeint()
+        >>> t, y, flag = vdp.integrate()
+        >>> ydot = vdp.rates(t, y)
+        >>> ydot[0], ydot[-1]
+        (rec.array([(0.0, 2.0)], dtype=[('x', '<f8'), ('y', '<f8')]), 
+         rec.array([(0.780218..., 0.513757...)], dtype=...))
+        """
+        t = np.atleast_1d(t).astype(float)
+        y = np.atleast_2d(y).view(float)
+        ydot = np.zeros_like(y)
+        with self.autorestore(_p=par):
+            for i in range(len(t)):
+                self.f_ode(t[i], y[i], ydot[i], None)
+        ydot = ydot.squeeze().view(self.dtype.y, np.recarray)
+        return ydot
+
+class Recarraylink(object):
+    """
+    Dynamic link between a Numpy recarray and any array-like object.
+    
+    Example: Use variable names to access elements of a Sundials state vector.
+    We need to specify the Numpy dtype (data type), which in this case is 
+    built by the :class:`~cellmlmodels.cellmlmodel.Cellmlmodel` constructor.
+    
+    >>> vdp = Namedcvodeint() # default example: van der Pol model
+    >>> ral = Recarraylink(vdp.y, vdp.dtype.y)
+    >>> ral
+    Recarraylink([-2.0, 0.0], [('x', '<f8'), ('y', '<f8')])
+    
+    Now, a change made to either object is mirrored in the other:
+    
+    >>> ral.x = 123
+    >>> vdp.y[1] = 321
+    >>> vdp.y
+    [123.0, 321.0]
+    >>> ral
+    Recarraylink([123.0, 321.0], [('x', '<f8'), ('y', '<f8')])
+    
+    Fixed bug: Previously, a direct modification of the array-like object was
+    not applied to the recarray if the next Recarraylink operation was setting
+    a named field. (The old value of the recarray was modified with the new
+    field, and the direct modification was just forgotten. Afterwards, the
+    wrong result overwrote the array-like object.)
+    
+    Here's an example relevant to Pysundials and CVODE.
+    
+    >>> y0 = np.array([0.0, 1.0, 2.0]) # default initial state
+    >>> y = np.zeros(len(y0)) # state vector
+    >>> ral = Recarraylink(y, dict(names=list("abc"), formats=[float]*len(y)))
+    >>> y[:] = y0 # re-initialize state vector
+    >>> ral.b = 42 # external modification
+    >>> ral # reflects both changes
+    Recarraylink([  0.  42.   2.], [('a', '<f8'), ('b', '<f8'), ('c', '<f8')])
+    
+    (Before the bugfix, output was
+    Recarraylink([  0.  42.   0.], [('a', '<f8'), ('b', '<f8'), ('c', '<f8')])
+    not reflecting the direct modification.)
+    
+    .. todo:: Recarraylink sometimes fails, perhaps for clamped models where I 
+       change the NVector and cvode_mem.
+    """
+    def __init__(self, x, dtype):
+        """Constructor. x : array-like object. dtype : numpy data type."""
+        # use "object" class to avoid calling __getattr__ and __setattr__
+        # before we're ready
+        object.__setattr__(self, "_x", x)
+        object.__setattr__(self, "_xa", np.array(x))
+        object.__setattr__(self, "_xr", self._xa.view(dtype).view(np.recarray))
+    
+    def __getattr__(self, attr):
+        """Return recarray field after copying values from array-like object"""
+        try:
+            self._xa[:] = self._x # from array-like object to ndarray view 
+            return self._xr[attr] # access attribute via recarray view
+        except ValueError: # pass through attributes not in self._xr
+            super(Recarraylink, self).__getattr__(attr)
+    
+    def __setattr__(self, attr, val):
+        """Set recarray field and copy values to array-like object"""
+        try:
+            self._xa[:] = self._x # refresh ndarray in case of extern chg to _x
+            self._xr[attr] = val # set attribute of recarray view
+            self._x[:] = self._xa # copy ndarray view's values to array-like obj
+        except ValueError: # pass through attributes not in self._xr
+            super(Recarraylink, self).__setattr__(attr, val)
+    
+    def __array__(self):
+        """
+        Underlying record array for array operations.
+        
+        >>> np.copy(Recarraylink([-2.0, 0.0], [('x', '<f8'), ('y', '<f8')]))
+        array([(-2.0, 0.0)], 
+              dtype=[('x', '<f8'), ('y', '<f8')])
+        
+        Without __array__, output would have been
+        array(Recarraylink([-2.0, 0.0], [('x', '<f8'), ('y', '<f8')]), 
+            dtype=object)
+        """
+        return self._xr
+    
+    def __repr__(self):
+        """
+        Detailed string representation.
+        
+        >>> Recarraylink([123.0, 321.0], [('x', '<f8'), ('y', '<f8')])
+        Recarraylink([123.0, 321.0], [('x', '<f8'), ('y', '<f8')])
+        """
+        return "Recarraylink(%s, %s)" % (self._x, self._xr.dtype)
+
+if __name__ == "__main__":
+    import doctest
+    doctest.testmod(optionflags=
+        doctest.NORMALIZE_WHITESPACE | doctest.ELLIPSIS)