--- conflicted
+++ resolved
@@ -1,956 +1,947 @@
-#!/usr/bin/env python
-"""
-PySundials CVODE wrapper to automate routine steps of initializing, iterating...
-
-Class :class:`Cvodeint` and its :meth:`~Cvodeint.integrate` method are the 
-workhorses of this module. Importing with ``from cgp.cvodeint import *``
-includes :class:`Cvodeint`, :exc:`CvodeException`, the :data:`flags` constants
-and the :func:`cvodefun` decorator.
-
-Simple example:
-
-.. plot::
-   :include-source:
-   :width: 300
-   
-   from cgp.cvodeint import *
-   cvodeint = Cvodeint(example_ode.exp_growth, t=[0,2], y=[0.1])
-   t, y, flag = cvodeint.integrate()
-   plt.plot(t, y, '.-')
-   plt.xlabel("t")
-   plt.ylabel("y")
-   plt.title("$y = 0.1e^t$")
-
-The module :mod:`.example_ode` defines some functions that are used in 
-doctests. A replacement for :func:`scipy.integrate.odeint` is in module 
-:mod:`.odeint`.
-
-.. data:: flags
-
-   CVODE return flags: dict of messages for each return value, as 
-   returned by :func:`pysundials.cvode.CVodeGetReturnFlagName`.
-"""
-
-import traceback
-import ctypes  # required for communicating with cvode
-from pysundials import cvode
-import numpy as np
-import logging
-
-__all__ = "CvodeException", "Cvodeint", "flags", "cvodefun"
-
-# cdef inline double* bufarr(x):
-#     """Fast access to internal data of ndarray"""
-#     return <double*>(<np.ndarray>x).data
-
-# logging
-log = logging.getLogger("cvodeint")
-log.addHandler(logging.StreamHandler())
-# tab-delimited format string, see 
-# http://docs.python.org/library/logging.html#formatter-objects
-fmtstr = "%(" + ")s\t%(".join(
-    "asctime levelname name lineno process message".split()) + ")s"
-log.handlers[0].setFormatter(logging.Formatter(fmtstr))
-
-# CVODE return flags: dict of messages for each return value. 
-# See also cvode.CVodeGetReturnFlagName()
-cv_ = dict([(k, v) for k, v in cvode.__dict__.iteritems() 
-            if k.startswith("CV_")])
-flags = dict([(v, [k1 for k1, v1 in cv_.iteritems() if v1==v]) 
-    for v in np.unique(cv_.values())]) # example: flag = -12; print flags[flag]
-del cv_
-
-nv = cvode.NVector # CVODE vector data type
-
-
-class CvodeException(StandardError):
-    """
-    :func:`pysundials.cvode.CVode` returned a flag not in 
-    ``[CV_SUCCESS, CV_TSTOP_RETURN, CV_ROOT_RETURN]``
-    
-    The CvodeException object has a *result* attribute for 
-    ``t, Y, flag`` = results so far.
-    If the right-hand side function is decorated with 
-    :func:`cvodefun` and raised an exception, the traceback is 
-    available as ``ode.exc``, where ``ode`` is the wrapped function.
-    """
-    def __init__(self, flag_or_msg=None, result=None):
-        if type(flag_or_msg) == int:
-            flag = flag_or_msg
-            message = "CVode returned %s" % (
-                "None" if flag is None else cvode.CVodeGetReturnFlagName(flag))
-        elif type(flag_or_msg) == str:
-            message = flag_or_msg
-        else:
-            raise TypeError("Type int (flag) or str expected")
-        super(CvodeException, self).__init__(message)
-        self.result = result
-
-def assert_assigns_all(fun, y, f_data=None):
-    """
-    Check that ``fun(t, y, ydot, f_data)`` does assign to all elements of *ydot*.
-    
-    Normal operation: no output, no exception.
-    
-    >>> def fun0(t, y, ydot, f_data):
-    ...     ydot[0] = 0
-    ...     ydot[1] = 0
-    >>> assert_assigns_all(fun0, [0, 0]) # no output
-    
-    Raises exception on failure:
-    
-    >>> def fun1(t, y, ydot, f_data):
-    ...     ydot[1] = 0 # fails to assign a value to ydot[0]
-    >>> assert_assigns_all(fun1, [0, 0])
-    Traceback (most recent call last):
-    ...
-    AssertionError: Function fun1 in module ... failed to assign finite value(s) to element(s) [0] of rate vector
-    
-    The exception instance holds the indices in attribute :attr:`i`.
-    
-    >>> try:
-    ...     assert_assigns_all(fun1, [0, 0])
-    ... except AssertionError, exc:
-    ...     print exc.i
-    [0]
-    """
-<<<<<<< HEAD
-    y = np.array(y)
-=======
-    y = np.array(y, ndmin=1)
->>>>>>> bb4c5623
-    ydot = np.array(y, dtype=float, copy=True) # int(np.nan)==0, so need float
-    ydot.fill(np.nan)
-    fun(0, y, ydot, f_data)
-    # Find elements that were either unassigned or not finite
-    i = np.where(~np.isfinite(ydot))[0]
-    if len(i) > 0:
-        msg = "Function " + fun.__name__
-        try:
-            msg += " in module " + fun.__module__
-        except AttributeError:
-            pass
-        msg += " failed to assign finite value(s)"
-        msg += " to element(s) %s of rate vector" % i
-        try:
-            if fun.traceback:
-                msg += ":" + fun.traceback
-        except AttributeError:
-            pass
-        err = AssertionError(msg)
-        err.i = i
-        raise err
-
-def cvodefun(fun):
-    """
-    Wrap ODE right-hand side function for use with CVODE in Pysundials.
-    
-    A `CVRhsFn 
-    <https://computation.llnl.gov/casc/sundials/documentation/cv_guide/node5.html#SECTION00561000000000000000>`_ 
-    (CVODE right-hand side function) is called for its side effect,
-    modifying the *ydot* output vector. It should return 0 on success,
-    a positive value if a recoverable error occurs,
-    and a negative value if it failed unrecoverably.
-    
-    This decorator allows you to code the CVRhsFn without explicitly assigning
-    the return value. It returns a callable object that returns -1 on exception
-    and 0 otherwise. In case of exception, the traceback text is stored as a
-    "traceback" attribute of the object.
-    
-    Below, :func:`ode` does not return anything. 
-    It raises an exception if y[0] == 0.
-    
-    >>> @cvodefun
-    ... def ode(t, y, ydot, f_data):
-    ...     ydot[0] = 1 / y[0]
-    >>> ydot = [None]
-    >>> ode(0, [1], ydot, None)
-    0
-    >>> ydot
-    [1]
-    >>> ode(0, [0], ydot, None)
-    -1
-    >>> print ode.traceback
-    Traceback (most recent call last):
-    ...
-    ZeroDivisionError: integer division or modulo by zero
-
-    The wrapped function is a proper CVRhsFn with a return value. 
-    In case of exception, the return value is set to -1, otherwise the return 
-    value is passed through.
-    
-    >>> @cvodefun
-    ... def ode(t, y, ydot, f_data):
-    ...     ydot[0] = 1 / y[0]
-    ...     return y[0]
-    
-    >>> ode
-    @cvodefun wrapper around <function ode at 0x...>
-    >>> ode(0, [2], ydot, None)
-    2
-    >>> ode(0, [-2], ydot, None)
-    -2
-    >>> ode(0, [0], ydot, None)
-    -1
-    >>> print ode.traceback
-    Traceback (most recent call last):
-    ...
-    ZeroDivisionError: integer division or modulo by zero
-    
-    Pysundials relies on the ODE right-hand side behaving like a function.
-    
-    >>> ode.__name__
-    'ode'
-    >>> ode.func_name
-    'ode'
-    """
-    class odefun(object):
-        """Wrapper for a CVODE right-hand side function"""
-        def __init__(self):
-            self.__name__ = fun.__name__ # used by pysundials/cvode.py
-            self.func_name = fun.__name__ # used by pysundials/cvode.py
-            self.traceback = ""
-        def __call__(self, *args, **kwargs):
-            """Return function value if defined, -1 if exception, 0 otherwise"""
-            self.traceback = ""
-            try:
-                result = fun(*args, **kwargs)
-                if result is None:
-                    return 0
-                else:
-                    return result
-            except StandardError: # allow KeyboardInterrupt, etc., to work
-                self.traceback = traceback.format_exc()
-                return -1
-        def __repr__(self):
-            return "@cvodefun wrapper around %s" % fun
-    return odefun()
-
-
-class Cvodeint(object):
-    """
-    Wrapper for common uses of :mod:`pysundials.cvode`
-    
-    :param function f_ode: Function of (t, y, ydot, f_data), 
-        which writes rates-of-change to *ydot* and finishes with ``return 0``. 
-        The ODE function must accept  four arguments, but is free to ignore 
-        some of them.
-    :param array_like t: Time, either [start end] or a vector of desired 
-        return times. This determines whether 
-        :meth:`~cgp.cvodeint.core.Cvodeint.integrate` returns time steps chosen 
-        adaptively by CVODE, or just a copy of *t*.
-    :param array_like y: Initial state vector, will be coerced to 
-        cvode.NVector().
-    :param reltol, abstol, nrtfn, g_rtfn, f_data, g_data: Arguments passed 
-        to CVODE (`details 
-        <https://computation.llnl.gov/casc/sundials/documentation/cv_guide/cv_guide.html>`_)
-    :param int chunksize: When returning adaptive time steps, result 
-        vectors are allocated in chunks of *chunksize*. 
-    :param int maxsteps: If the number of  time-steps exceeds *maxsteps*, 
-        an exception is raised.
-    :param int mupper, mlower: Upper and lower bandwidth for the 
-        `CVBand 
-        <https://computation.llnl.gov/casc/sundials/documentation/cv_guide/node5.html#SECTION00566000000000000000>`_
-        approximation to the Jacobian. CVDense is used by default if 
-        *mupper* and *mlower* are both ``None``.
-    
-    **Usage example:**
-    
-    .. plot::
-       :include-source:
-       :width: 400
-       
-       >>> from cgp.cvodeint import *
-       >>> from pysundials import cvode
-       >>> from math import pi, sin
-       
-       Define the rate of change *dy/dt* as a function of the state *y*.
-       The differential equation may use existing Python variables as 
-       parameters. By convention, it must take arguments 
-       *(t, y, ydot, f_data)*, where *ydot* is a writable parameter for 
-       the actual result. See :func:`cvodefun` for details on CVODE's
-       requirements for an ODE right-hand side.
-       
-       >>> r, K, amplitude, period = 1.0, 1.0, 0.25, 1.0
-       >>> def ode(t, y, ydot, f_data):
-       ...     ydot[0] = r * y[0] * (1 - y[0]/K) + amplitude * sin(2 * pi * t/period)
-       
-       Call the :meth:`Cvodeint` constructor with ODE function, time, and 
-       initial state.
-       
-       >>> cvodeint = Cvodeint(ode, [0, 4], [0.1])
-
-       Integrate over the time interval specified above.
-       The :meth:`integrate` method returns the last *flag* returned by CVODE.
-       
-       >>> t, y, flag = cvodeint.integrate()
-       
-       >>> import matplotlib.pyplot as plt
-       >>> h = plt.plot(t, y, '.-')
-       >>> h = plt.title("Logistic growth + sinusoid")
-       >>> text = "Last flag: " + cvode.CVodeGetReturnFlagName(flag)
-       >>> h = plt.text(1, 0.8, text)
-    
-    .. note::
-    
-        *f_data* is intended for passing parameters to the ODE, but I couldn't
-        get it to work. However, you can freely access variables that were in
-        scope when the ODE function was defined, as this example shows.
-    
-    To change parameter values after the function is defined, use a mutable 
-    variable for the parameter. In the first integration below, the state is 
-    constant because the growth rate is zero.
-    
-    >>> growth_rate = [0.0]
-    >>> def exp_growth(t, y, ydot, f_data):
-    ...     ydot[0] = growth_rate[0] * y[0]
-    ...     return 0
-    >>> cvodeint = Cvodeint(exp_growth, t=[0, 0.5, 1], y=[0.25])
-    >>> t, y, flag = cvodeint.integrate()
-    >>> y
-    array([[ 0.25], [ 0.25], [ 0.25]])
-    
-    Modify the growth rate and integrate further. Now, there is about 
-    0.1 * 0.25 = 0.025 increase in y over 1 time unit.
-    
-    >>> growth_rate[0] = 0.1
-    >>> t, y, flag = cvodeint.integrate(t=[0, 0.1, 1])
-    >>> y.round(4)
-    array([[ 0.25  ], [ 0.2525], [ 0.2763]])
-    
-    If the ode function is discontinuous, the solver may need to be
-    reinitialized at the point of discontinuity.
-    
-    .. plot::
-       :include-source:
-       :width: 400
-       
-       from cgp.cvodeint import *
-       eps = [1, 10]
-       t_switch = 5
-       t = [0, 10]
-       def vdp(t, y, ydot, f_data): # van der Pol equation
-           _eps = eps[0] if t <= t_switch else eps[1]
-           ydot[0] = y[1]
-           ydot[1] = _eps * (1 - y[0] * y[0]) * y[1] - y[0]
-           return 0
-       cvodeint = Cvodeint(vdp, t, [-2, 0])
-       t0, y0, flag0 = cvodeint.integrate(t = [t[0], t_switch])
-       t1, y1, flag1 = cvodeint.integrate(t = [t_switch, t[1]])
-       plt.plot(t0, y0, t1, y1)    
-    
-    The :meth:`rootfinding <RootInit>` facilities of CVODE can be used 
-    to find zero-crossings of a function of the state vector (example:
-    :func:`~cgp.cvodeint.example_ode.g_rtfn_y`). Here we integrate the 
-    van der Pol model to a series of specified values for y[0].
-           
-    .. plot::
-       :include-source:
-       :width: 400
-       
-       >>> from ctypes import byref, c_float
-       >>> from cgp.cvodeint import *
-       >>> thresholds = np.arange(-1.5, 1.5, 0.6)
-       >>> cvodeint = Cvodeint(example_ode.vdp, [0, 20], [0, -2], reltol=1e-3)
-       >>> res = [cvodeint.integrate(nrtfn=1, g_rtfn=example_ode.g_rtfn_y,
-       ...     g_data=byref(c_float(thr))) for thr in thresholds]
-       
-       >>> import matplotlib.pyplot as plt
-       >>> h = [plt.plot(t, y, '.-') for t, y, flag in res]
-       >>> h = plt.hlines(thresholds, *plt.xlim(), color="grey")
-    """
-    """
-    CVODE offers void pointers f_data and g_data for passing 
-    parameters to ODE and rootfinding functions, respectively. Numpy objects 
-    have ctypes properties that makes it easy to pass them to C functions, e.g.
-    
-    >>> cvode.CVodeSetFdata(cvodeint.cvode_mem, 
-    ...     np.ctypeslib.as_ctypes(cvodeint.f_data))    # doctest: +SKIP 
-    
-    Here are some references on using the resulting pointer inside the ODE 
-    function:
-    `1 <http://article.gmane.org/gmane.comp.python.numeric.general/6827/>`__
-    `2 <http://article.gmane.org/gmane.comp.python.scientific.devel/9331>`__
-    `3 <http://article.gmane.org/gmane.comp.python.general/509212/>`__
-    `4 <http://docs.python.org/library/struct.html>`__
-    """  # pylint: disable=W0105
-    def __init__(self, f_ode, t, y, reltol=1e-8, abstol=1e-8, nrtfn=None, 
-        g_rtfn=None, f_data=None, g_data=None, chunksize=2000, maxsteps=1e4, 
-        mupper=None, mlower=None):
-        # Ensure that t and y can be indexed
-        t = np.array(t, dtype=float, ndmin=1)
-<<<<<<< HEAD
-        y = np.array(y, dtype=float, ndmin=1)
-        # y = np.array(t, dtype=float, ndmin=1)
-=======
-        try:
-            y = np.array(y, dtype=float, ndmin=1)
-        except ValueError:
-            raise ValueError("State vector y not interpretable as float: %s" % y)
->>>>>>> bb4c5623
-        # Ensure that f_ode assigns a value to all elements of the rate vector
-        assert_assigns_all(f_ode, y, f_data)
-        # Ensure that the function returns 0 on success and <0 on exception. 
-        # (CVODE's convention is 
-        # 0 = OK, >0 = recoverable error, <0 = unrecoverable error.)
-        # If not, decorate as if with @cvodefun.
-        self.f_ode = f_ode # store this for use in __repr__ etc.
-        success_value = f_ode(t[0], nv(y), nv(y), f_data) # probably 0 or None
-        try:
-            error_value = f_ode(None, None, None, None) # <0 or raise exception
-        except StandardError:
-            error_value = None
-            try:
-                f_ode.traceback = ""
-            except AttributeError:
-                pass
-        if (success_value == 0) and (error_value < 0):
-            self.my_f_ode = f_ode
-        else:
-            self.my_f_ode = cvodefun(f_ode)
-        # Variables y, tret, abstol are written by CVode functions, and their 
-        # pointers must remain constant. They are assigned here; later 
-        # assignments will copy values into the existing variables, like so:
-        # self.tret.value = ...             (cvode.realtype)
-        # self.y[:] = ...                   (cvode.NVector)
-        self.y = nv(y)  # state vector (read/write)
-        self.tret = cvode.realtype(0.0)  # actual time of return from solver
-        if type(abstol) is cvode.realtype:
-            self.abstol = abstol  # copy of abstol, used for ReInit
-        elif np.isscalar(abstol):
-            self.abstol = cvode.realtype(abstol)
-        else:
-            self.abstol = nv(abstol)
-        self.t = t
-        self.t0 = cvode.realtype(t[0]) # initial time
-        self.tstop = t[-1] # end time
-        self.n = len(y) # number of state variables
-        self.reltol = reltol # copy of reltol, used for ReInit
-        self.itol = cvode.CV_SV if (type(self.abstol) is nv) else cvode.CV_SS
-        self.f_data = f_data # user data for right-hand-side of ODE
-        self.g_data = g_data # user data for rootfinding function
-        self.chunksize = chunksize
-        self.maxsteps = maxsteps
-        self.last_flag = None
-        # CVODE solver object
-        self.cvode_mem = cvode.CVodeCreate(cvode.CV_BDF, cvode.CV_NEWTON)
-        cvode.CVodeMalloc(self.cvode_mem, self.my_f_ode, self.t0, self.y, 
-            self.itol, self.reltol, self.abstol) # allocate & initialize memory
-        if f_data is not None:
-            cvode.CVodeSetFdata(self.cvode_mem, 
-                np.ctypeslib.as_ctypes(self.f_data))
-        cvode.CVodeSetStopTime(self.cvode_mem, self.tstop) # set stop time
-        # Specify how the Jacobian should be approximated
-        if mupper is None:
-            cvode.CVDense(self.cvode_mem, self.n)
-        else:
-            cvode.CVBand(self.cvode_mem, self.n, mupper, mlower)        
-        self.RootInit(nrtfn, g_rtfn, g_data)
-    
-    def ydoti(self, index):
-        """
-        Get rate-of-change of y[index] as a function of (t, y, gout, g_data).
-        
-        :param int index: Index of a state variable.
-        
-        For use with CVode's `rootfinding
-        <https://computation.llnl.gov/casc/sundials/documentation/cv_guide/node3.html#SECTION00340000000000000000>`_
-        functions.
-        
-        >>> from cgp.cvodeint.example_ode import vdp
-        >>> c = Cvodeint(vdp, t=[0, 1], y=[1, 1])
-        >>> gout = cvode.NVector([0.0])
-        >>> f = c.ydoti(0)
-        >>> f(0, c.y, gout, None)  # returns 0 per CVODE convention
-        0
-        >>> gout  # The actual result is written to the output parameter gout
-        [1.0]
-        """
-        ydot = np.empty_like(self.y)
-        
-        def result(t, y, gout, g_data):  # pylint: disable=W0613
-            """Function for CVODE rootfinding."""
-            self.f_ode(t, y, ydot, None)
-            gout[0] = ydot[index]
-            return 0
-        
-        return result
-        
-    def integrate(self, t=None, y=None, nrtfn=None, g_rtfn=None, g_data=None, 
-        assert_flag=None, ignore_flags=False):
-        """
-        Integrate over time interval, init'ing solver or rootfinding as needed.
-        
-        :param array_like t: new output time(s)
-        :param array_like y: new initial state (default: resume from current 
-            solver state
-        :param int nrtfn: length of gout (required if *g_rtfn* is not ``None``)
-        :param function g_rtfn: new rootfinding function of 
-            *(t, y, gout, g_data)*,
-            passed to :func:`~pysundials.cvode.CVodeRootInit`
-        :param g_data: new data for rootfinding function
-        :param int assert_flag: raise exception if the last flag returned by 
-            CVode differs from *assert_flag* (see `flags`)
-        :param bool ignore_flags: overrides assert_flag and does not check 
-            CVode flag
-        :return tuple: 
-            * **tout**: time vector 
-              (equal to input time *t* if that has len > 2), 
-            * **Y**: array of state vectors at time ``t[i]``
-            * **flag**: flag returned by :func:`~pysundials.cvode.CVode`, 
-              one of ``[cvode.CV_SUCCESS, cvode.CV_ROOT_RETURN, 
-              cvode.CV_TSTOP_RETURN]``
-        
-        * With no input arguments, integration continues from the current time 
-          and state until the end time passed to :meth:`Cvodeint`.
-        * If t is None, init solver and use the t passed to Cvodeint().
-        * If t is scalar, integrate to that time, return adaptive time steps.
-        * If len(t) == 1, return output only for that time.
-        * If len(t) == 2, integrate from t[0] to t[1], return adaptive time 
-          steps.
-        * If len(t) > 2, integrate from t[0] and return fixed time steps = t.
-        * If y is None, resume from current solver state.
-        
-        >>> from cgp.cvodeint.core import Cvodeint
-        >>> from cgp.cvodeint.example_ode import exp_growth, exp_growth_sol
-        >>> t, y = [0, 2], [0.1]
-        >>> cvodeint = Cvodeint(exp_growth, t, y)
-        
-        With no parameters, :meth:`integrate` uses the current state, t0 and tstop:
-        
-        >>> t, Y, flag = cvodeint.integrate()
-        
-        Repeating the call will reset time:
-        
-        >>> t1, Y1, flag1 = cvodeint.integrate(); t1[0], t1[-1]
-        (0.0, 2.0)
-        
-        Using a scalar or single-element t integrates from current time to t:
-        
-        >>> t2, Y2, flag2 = cvodeint.integrate(t=3); t2[0], t2[-1]
-        (2.0, 3.0)
-        
-        Verify the solution:
-        
-        >>> Ysol = exp_growth_sol(t, Y[0])
-        >>> err = (Y.squeeze() - Ysol)[1:]
-        >>> "%.5e %.5e" % (err.min(), err.max())
-        '2.75108e-09 1.25356e-06'
-        
-        ..  plot::
-            :width: 300
-            
-            import matplotlib.pyplot as plt
-            from cgp.cvodeint.core import Cvodeint
-            from cgp.cvodeint.example_ode import exp_growth, exp_growth_sol
-            cvodeint = Cvodeint(exp_growth, t=[0, 2], y=[0.1])
-            t, Y, flag = cvodeint.integrate()
-            Ysol = exp_growth_sol(t, Y[0])
-            plt.plot(t, Y, '.-', t, Ysol, 'o')
-            plt.title("Exponential growth")
-            plt.xlabel("Time")
-            plt.ylabel("y(t)")
-        
-        In case of error, the solution so far will be returned:
-        
-        ..  plot::
-            :include-source:
-            :width: 400
-            
-            from cgp.cvodeint import *
-            import matplotlib.pyplot as plt
-            import math
-            def ode(t, y, ydot, f_data):
-                ydot[0] = math.log(y[1])
-                ydot[1] = 1 / y[0] - t # will eventually turn negative
-            cvodeint = Cvodeint(ode, [0, 4], [1, 1])
-            try:
-                cvodeint.integrate()    # Logs error and prints traceback,   
-            except CvodeException, exc: # both ignored by doctest.
-                t, y, flag = exc.result
-                plt.plot(t, y, '.-')
-                plt.text(1, 1, "Flag: %s" % flags[flag])
-        
-        Another example:
-        
-        >>> from example_ode import logistic_growth, logistic_growth_sol
-        >>> cvodeint = Cvodeint(logistic_growth, [0, 2], [0.1])
-        >>> t, Y, flag = cvodeint.integrate()
-        >>> Ysol = logistic_growth_sol(t, Y[0])
-        >>> err = (Y.squeeze() - Ysol)[1:]
-        >>> "%.5e %.5e" % (err.min(), err.max())
-        '-1.40383e-07 3.40267e-08'        
-        
-        With len(t) == 2, re-initialize at t[0] and set tstop = t[-1]:
-        
-        >>> t, y, flag = cvodeint.integrate(t=[2, 3])
-        >>> print np.array2string(t, precision=3)
-        [ 2.     2.001  2.001  2.002  ... 2.966  2.995  3.   ]
-        >>> print np.array2string(y, precision=3)
-        [[ 0.451] [ 0.451] [ 0.451] ... [ 0.683] [ 0.69 ] [ 0.691]]
-        
-        With t omitted, re-initialize at existing t0 with current state:
-        
-        >>> t, y, flag = cvodeint.integrate(y=[0.2])
-        >>> print np.array2string(t, precision=3)
-        [ 2.     2.     2.001 ... 2.924  2.973  3.   ]
-        >>> print np.array2string(y, precision=3)
-        [[ 0.2 ] [ 0.2  ] [ 0.2  ] ... [ 0.387] [ 0.398] [ 0.405]]
-
-        With both t and y given:
-        
-        >>> t, y, flag = cvodeint.integrate(t=[0, 1, 2], y=[0.3])
-        >>> print np.array2string(y, precision=3)
-        [[ 0.3  ] [ 0.538] [ 0.76 ]]
-        
-        Example with discontinuous right-hand-side:
-        
-        >>> eps = [1, 10]
-        >>> t_switch = 5
-        >>> tspan = [0, 10]
-        >>> def vdp(t, y, ydot, f_data): # van der Pol equation
-        ...     _eps = eps[0] if t <= t_switch else eps[1]
-        ...     ydot[0] = y[1]
-        ...     ydot[1] = _eps * (1 - y[0] * y[0]) * y[1] - y[0]
-        ...     return 0
-        >>> cvodeint = Cvodeint(vdp, t, [-2, 0])
-        
-        Integrate until RHS discontinuity:
-        
-        >>> t, y, flag = cvodeint.integrate(t = [tspan[0], t_switch])
-        >>> t[-1], y[-1]
-        (5.0, array([ 0.83707776, -1.30708838]))
-
-        Calling :meth:`Cvodeint.integrate` again will do the necessary 
-        re-initialization:
-        
-        >>> t, y, flag = cvodeint.integrate(t = [t_switch, tspan[1]])
-        >>> t[0], t[-1], y[-1]
-        (5.0, 10.0, array([-1.69...,  0.090...]))
-        """
-        self._ReInit_if_required(t, y)
-        self.RootInit(nrtfn, g_rtfn, g_data)
-        if len(self.t) > 2:
-            result = self._integrate_fixed_steps()
-        else:
-            result = self._integrate_adaptive_steps()
-        
-        flag = result[-1]
-        self.last_flag = flag
-        # ensure assert_flag is iterable (or None):
-        if type(assert_flag) is int:
-            assert_flag = (assert_flag,)
-        if ignore_flags or (assert_flag is None) or (flag in assert_flag):
-            return result
-        else:
-            raise CvodeException(flag, result)
-    
-    def _ReInit_if_required(self, t=None, y=None):
-        """
-        Interpret/set time, state; call SetStopTime(), ReInit() if needed.
-        
-        If *t* is None, ``self.t`` is used to re-initialize at `
-        ``tret==t0==self.t[0], tstop = self.t[-1]``.
-        If *y* is ``None``, the current *y* is used at time ``tret``.
-        If *t* is a scalar, *t0* is initialized to the current ``tret.value``.
-        """
-        # cdef long lptret = ctypes.addressof(self.tret)
-        # cdef double* ptret = <double*>lptret
-        # Cython: can use ptret[0] in place of self.tret
-        if (t is None) and (self.last_flag ==
-            cvode.CV_ROOT_RETURN) and (self.tret < self.tstop):
-            t = self.tstop
-        if t is not None:
-            t = np.array(t, ndmin=1)
-            if len(t) == 1:
-                # @todo: Check if this is the internal step; we risk skipping
-                # a beat after rootfinding. Simple check: same answer if
-                # integrate(t = [last_time, next_time]) instead of 
-                # integrate(next_time).
-                self.t = [self.tret.value, t[0]]
-                if y is None:
-                    # CVodeGetDky returns nan if called before CVode().
-                    # Restore the original self.y in this case.
-                    Dky = nv(self.y)
-                    cvode.CVodeGetDky(self.cvode_mem, self.tret, 0, self.y)
-                    if any(np.isnan(self.y)):
-                        self.y[:] = Dky
-                else:
-                    try:
-                        self.y[:] = y
-                    except TypeError:
-                        # for numpy structured or record array
-                        self.y[:] = y.item()
-                # self.t = [cvode.CVodeGetCurrentTime(self.cvode_mem), t[0]]
-            else:
-                self.t = t
-        if y is not None:
-            try:
-                self.y[:] = y
-            except TypeError:
-                self.y[:] = y.item() # for numpy structured or record array
-        self.t0.value = self.t[0]
-        self.tret.value = self.t[0] # needed for repeated integrate(t=None)
-        self.tstop = self.t[-1]
-        if (y is not None) or (t is None) or (len(self.t) >= 2):
-            cvode.CVodeSetStopTime(self.cvode_mem, self.tstop)
-            cvode.CVodeReInit(self.cvode_mem, self.my_f_ode, self.t0, self.y, 
-                self.itol, self.reltol, self.abstol)
-        # self.tret.value = cvode.CVodeGetCurrentTime(self.cvode_mem)
-
-    def _integrate_adaptive_steps(self):
-        """
-        Repeatedly call CVode() with task CV_ONE_STEP_TSTOP and tout=tstop.
-        
-        Output: t, Y, flag. See Cvodeint.integrate().
-        
-        ..  plot::
-            :include-source:
-            :width: 400
-            
-            import matplotlib.pyplot as plt
-            from cgp.cvodeint import *
-            cvodeint = Cvodeint(example_ode.logistic_growth, 
-                                t=[0, 2], y=[0.1], reltol=1e-3)
-            t, y, flag = cvodeint.integrate()
-            plt.plot(t, y, '.-')
-        """
-        Y = np.empty(shape=(self.chunksize, self.n)) # cdef np.ndarray
-        t = np.empty(shape=(self.chunksize,)) # cdef np.ndarray
-        d1 = self.chunksize # cdef int
-        Y[0] = np.array(self.y, copy=True)
-        t[0] = self.t0.value
-        i = 1 # cdef int
-        # cdef int flag
-        # tret = self.tret
-        maxsteps = self.maxsteps # cdef int
-        # cdef long lptret = ctypes.addressof(tret)
-        # cdef double* ptret = <double*>lptret
-        # cdef double
-        tstop = self.tstop
-        cvode_mem = self.cvode_mem
-        byref = ctypes.byref
-        CVode = cvode.CVode
-        y = self.y
-        CV_SUCCESS = cvode.CV_SUCCESS # cdef int
-        CV_ROOT_RETURN = cvode.CV_ROOT_RETURN # cdef int
-        CV_TSTOP_RETURN = cvode.CV_TSTOP_RETURN # cdef int
-        CV_ONE_STEP_TSTOP = cvode.CV_ONE_STE_TSTOP # typo in cvode # cdef int
-        flag = None
-        while self.tret < tstop:
-            if i >= maxsteps:
-                # truncate to drop unused array elements
-                Y.resize((i, self.n), refcheck=False)
-                t.resize(i, refcheck=False)
-                raise CvodeException("Maximum number of steps exceeded", 
-                                     (t, Y, flag))
-            # solve ode for one internal time step
-            # (pysundials has a typo in the name of the ONE_STEP_TSTOP constant)
-            flag = CVode(cvode_mem, tstop, y, 
-                byref(self.tret), CV_ONE_STEP_TSTOP)
-            ## The top() function is hideously expensive, and gets evaluated 
-            ## even if logging is set to ignore debug messages. Disable for now.
-            # if (i % 10) == 0 and logging.DEBUG >= log.getEffectiveLevel():
-            #     log.debug(top())
-            if flag in (CV_SUCCESS, CV_TSTOP_RETURN, CV_ROOT_RETURN):
-                # log.debug("OK: %s: %s" % (i, flags[flag]))
-                Y[i], t[i] = y, self.tret.value # copy solver state & time
-                if flag == CV_ROOT_RETURN:
-                    i += 1
-                    break
-            else:
-                log.debug("Exception: %s: %s" % (i, flags[flag]))
-                # truncate to drop unused array elements
-                Y.resize((i, self.n), refcheck=False)
-                t.resize(i, refcheck=False)
-                raise CvodeException(flag, (t, Y, flag))
-            i += 1
-            if i >= d1: # enlarge arrays with a new chunk
-                d1 = len(t) + self.chunksize
-                log.warning("Enlarging arrays from %s to %s" % (i, d1))
-                Y.resize((d1, self.n), refcheck=False)
-                t.resize(d1, refcheck=False)
-        else: # if the while loop was skipped because self.tret >= tstop
-            flag = CV_TSTOP_RETURN
-        # truncate to drop unused array elements
-        Y.resize((i, self.n), refcheck=False)
-        t.resize(i, refcheck=False)
-        return t, Y, flag
-
-    def _integrate_fixed_steps(self):
-        """
-        Repeatedly call CVode() with task CV_ONE_STEP_TSTOP and tout=t[i]
-        
-        Output: t, Y, flag. See :meth:`integrate`.
-        The *maxsteps* setting is ignored when using fixed time steps.
-        
-        >>> from example_ode import logistic_growth
-        >>> cvodeint = Cvodeint(logistic_growth, t=[0, 0.5, 2], y=[0.1])
-        >>> cvodeint.integrate()
-        (array([ 0. , 0.5, 2. ]), array([[ 0.1 ], [ 0.154...], [ 0.45...]]), 0)
-        
-        ..  plot::
-            :width: 400
-            
-            from example_ode import logistic_growth
-            cvodeint = Cvodeint(logistic_growth, t=np.linspace(0, 2, 5), y=[0.1])
-            t, y, flag = cvodeint.integrate()
-            plt.plot(t, y, '.-')
-        """
-        imax = len(self.t)
-        Y = np.empty(shape=(imax, self.n))
-        t = np.empty(shape=(imax,))
-        Y[0] = np.array(self.y).copy()
-        t[0] = self.t0.value
-        # tret = self.tret
-        # cdef long lptret = ctypes.addressof(tret)
-        # cdef double* ptret = <double*>lptret
-        # cdef double
-        cvode_mem = self.cvode_mem
-        y = self.y
-        # cdef double* pt = bufarr(self.t)
-        i = 0
-        for i in range(1, imax):
-            # solve ode for one specified time step
-            flag = cvode.CVode(cvode_mem, self.t[i], y, 
-                ctypes.byref(self.tret), cvode.CV_NORMAL)
-            Y[i], t[i] = y, self.tret.value # copy solver state & time
-            if flag == cvode.CV_SUCCESS:
-                continue
-            else:
-                break
-        Y.resize((i + 1, self.n), refcheck=False)
-        t.resize(i + 1, refcheck=False)
-        result = t, Y, flag
-        if flag in (cvode.CV_ROOT_RETURN, cvode.CV_SUCCESS):
-            return result
-        else:
-            raise CvodeException(flag, result)
-    
-    def RootInit(self, nrtfn, g_rtfn=None, g_data=None):
-        """
-        Initialize rootfinding, disable rootfinding, or keep current settings.
-        
-        * If nrtfn == 0, disable rootfinding.
-        * If nrtfn > 0, set rootfinding for g_rtfn.
-        * If nrtfn is None, do nothing.
-        
-        Details `here 
-        <https://computation.llnl.gov/casc/sundials/documentation/cv_guide/node6.html#SECTION00670000000000000000>`__.
-        
-        >>> from pysundials import cvode
-        >>> from example_ode import exp_growth, g_rtfn_y
-        >>> g_data = ctypes.c_float(2.5)
-        >>> cvodeint = Cvodeint(exp_growth, t=[0, 3], y=[1],
-        ...     nrtfn=1, g_rtfn=g_rtfn_y, g_data=ctypes.byref(g_data))
-        >>> t, y, flag = cvodeint.integrate()
-        >>> y[-1]
-        array([ 2.5])
-        >>> cvode.CVodeGetReturnFlagName(flag)
-        'CV_ROOT_RETURN'
-
-        Warn if nrtfn is not given but g_rtfn or g_data is given:
-        
-        >>> cvodeint = Cvodeint(exp_growth, t=[0, 3], y=[1],
-        ...     g_rtfn=g_rtfn_y, g_data=ctypes.byref(g_data))
-        Traceback (most recent call last):
-        ...
-        CvodeException: If g_rtfn or g_data is given, nrtfn is required.
-        """
-        if nrtfn is not None:
-            cvode.CVodeRootInit(self.cvode_mem, int(nrtfn), g_rtfn, g_data)
-        elif (g_rtfn is not None) or (g_data is not None):
-            raise CvodeException(
-                "If g_rtfn or g_data is given, nrtfn is required.")
-        
-    def __repr__(self):
-        """
-        String representation of Cvodeint object
-        
-        Unfortunately not as detailed under Cython as in pure Python.
-        """
-        import inspect
-        try:
-            # Ignore *args, **kwargs
-            args, _, _, defaults = inspect.getargspec(self.__init__)
-        except TypeError: # "arg is not a Python function" problem in Cython
-            msg = "%s %s\ngetargspec(__init__) is not available"
-            msg += " when running under Cython"
-            return msg % (self.__class__, self.f_ode)
-        del args[0] # remove self from argument list
-        # pad list of defaults to same length as args
-        defaults = [None] * (len(args) - len(defaults)) + list(defaults)
-        arglist = []
-        for arg, default in zip(args, defaults):
-            try:
-                val = getattr(self, arg)
-                if inspect.isfunction(val):
-                    arglist.append((arg, val.func_name))
-                elif val != default:
-                    arglist.append((arg, repr(val)))
-            except ValueError:
-                if any(val != default):
-                    arglist.append((arg, repr(val)))
-            except AttributeError:
-                continue
-        argstr = ", ".join(["%s=%s" % x for x in arglist])
-        return "%s(%s)" % (self.__class__.__name__, argstr)
-
-    def __eq__(self, other):
-        """
-        Compare a CVODE wrapper object to another.
-        
-        >>> from example_ode import vdp, exp_growth 
-        >>> a, b = [Cvodeint(vdp, [0, 20], [0, -2]) for i in range(2)]
-        >>> a == b
-        True
-        >>> a.y[0] = 1
-        >>> a == b
-        False
-        >>> c = Cvodeint(exp_growth, t=[0,2], y=[0.1])
-        >>> a == c
-        False
-        """        
-        return repr(self) == repr(other)
-    
-    def diff(self, other):
-        """
-        Return a detailed comparison of a CVODE wrapper object to another.
-        
-        Returns 0 if the objects are equal, otherwise a string.
-        
-        >>> from example_ode import vdp, exp_growth
-        >>> from pprint import pprint 
-        >>> a, b = [Cvodeint(vdp, [0, 20], [0, -2]) for i in range(2)]
-        >>> print a.diff(b)
-        <BLANKLINE>
-        >>> a.y[0] = 1
-        >>> print a.diff(b)
-        - Cvodeint(f_ode=vdp, t=array([ 0., 20.]), y=[1.0, -2.0],
-        ?                                           ^
-        + Cvodeint(f_ode=vdp, t=array([ 0., 20.]), y=[0.0, -2.0],
-        ?                                           ^
-        >>> c = Cvodeint(exp_growth, t=[0,2], y=[0.25])
-        >>> print a.diff(c)
-        - Cvodeint(f_ode=vdp, t=array([  0.,  20.]), y=[1.0, -2.0],
-        ?                ^^             -      -        ^ ---- ^^
-        + Cvodeint(f_ode=exp_growth, t=array([ 0.,  2.]), y=[0.25],
-        ?                ^^ +++++++                          ^  ^
-        """
-        import textwrap, difflib
-        s, o = [textwrap.wrap(repr(x)) for x in self, other]
-        return "\n".join([li.strip() for li in difflib.ndiff(s, o) 
-                          if not li.startswith(" ")])
-
-if __name__ == "__main__":
-    import doctest
-    failure_count, test_count = doctest.testmod(
-        optionflags=doctest.NORMALIZE_WHITESPACE | doctest.ELLIPSIS)
-    print """
-        NOTE: This doctest will (by design) result in an error message and a 
-        traceback, which will be ignored by doctest (apparently, is is printed 
-        outside of standard error and output). 
-        Warnings about "enlarging arrays" are also intended.
-        """
-    if failure_count == 0:
-        print """All doctests passed."""
+#!/usr/bin/env python
+"""
+PySundials CVODE wrapper to automate routine steps of initializing, iterating...
+
+Class :class:`Cvodeint` and its :meth:`~Cvodeint.integrate` method are the 
+workhorses of this module. Importing with ``from cgp.cvodeint import *``
+includes :class:`Cvodeint`, :exc:`CvodeException`, the :data:`flags` constants
+and the :func:`cvodefun` decorator.
+
+Simple example:
+
+.. plot::
+   :include-source:
+   :width: 300
+   
+   from cgp.cvodeint import *
+   cvodeint = Cvodeint(example_ode.exp_growth, t=[0,2], y=[0.1])
+   t, y, flag = cvodeint.integrate()
+   plt.plot(t, y, '.-')
+   plt.xlabel("t")
+   plt.ylabel("y")
+   plt.title("$y = 0.1e^t$")
+
+The module :mod:`.example_ode` defines some functions that are used in 
+doctests. A replacement for :func:`scipy.integrate.odeint` is in module 
+:mod:`.odeint`.
+
+.. data:: flags
+
+   CVODE return flags: dict of messages for each return value, as 
+   returned by :func:`pysundials.cvode.CVodeGetReturnFlagName`.
+"""
+
+import traceback
+import ctypes  # required for communicating with cvode
+from pysundials import cvode
+import numpy as np
+import logging
+
+__all__ = "CvodeException", "Cvodeint", "flags", "cvodefun"
+
+# cdef inline double* bufarr(x):
+#     """Fast access to internal data of ndarray"""
+#     return <double*>(<np.ndarray>x).data
+
+# logging
+log = logging.getLogger("cvodeint")
+log.addHandler(logging.StreamHandler())
+# tab-delimited format string, see 
+# http://docs.python.org/library/logging.html#formatter-objects
+fmtstr = "%(" + ")s\t%(".join(
+    "asctime levelname name lineno process message".split()) + ")s"
+log.handlers[0].setFormatter(logging.Formatter(fmtstr))
+
+# CVODE return flags: dict of messages for each return value. 
+# See also cvode.CVodeGetReturnFlagName()
+cv_ = dict([(k, v) for k, v in cvode.__dict__.iteritems() 
+            if k.startswith("CV_")])
+flags = dict([(v, [k1 for k1, v1 in cv_.iteritems() if v1==v]) 
+    for v in np.unique(cv_.values())]) # example: flag = -12; print flags[flag]
+del cv_
+
+nv = cvode.NVector # CVODE vector data type
+
+
+class CvodeException(StandardError):
+    """
+    :func:`pysundials.cvode.CVode` returned a flag not in 
+    ``[CV_SUCCESS, CV_TSTOP_RETURN, CV_ROOT_RETURN]``
+    
+    The CvodeException object has a *result* attribute for 
+    ``t, Y, flag`` = results so far.
+    If the right-hand side function is decorated with 
+    :func:`cvodefun` and raised an exception, the traceback is 
+    available as ``ode.exc``, where ``ode`` is the wrapped function.
+    """
+    def __init__(self, flag_or_msg=None, result=None):
+        if type(flag_or_msg) == int:
+            flag = flag_or_msg
+            message = "CVode returned %s" % (
+                "None" if flag is None else cvode.CVodeGetReturnFlagName(flag))
+        elif type(flag_or_msg) == str:
+            message = flag_or_msg
+        else:
+            raise TypeError("Type int (flag) or str expected")
+        super(CvodeException, self).__init__(message)
+        self.result = result
+
+def assert_assigns_all(fun, y, f_data=None):
+    """
+    Check that ``fun(t, y, ydot, f_data)`` does assign to all elements of *ydot*.
+    
+    Normal operation: no output, no exception.
+    
+    >>> def fun0(t, y, ydot, f_data):
+    ...     ydot[0] = 0
+    ...     ydot[1] = 0
+    >>> assert_assigns_all(fun0, [0, 0]) # no output
+    
+    Raises exception on failure:
+    
+    >>> def fun1(t, y, ydot, f_data):
+    ...     ydot[1] = 0 # fails to assign a value to ydot[0]
+    >>> assert_assigns_all(fun1, [0, 0])
+    Traceback (most recent call last):
+    ...
+    AssertionError: Function fun1 in module ... failed to assign finite value(s) to element(s) [0] of rate vector
+    
+    The exception instance holds the indices in attribute :attr:`i`.
+    
+    >>> try:
+    ...     assert_assigns_all(fun1, [0, 0])
+    ... except AssertionError, exc:
+    ...     print exc.i
+    [0]
+    """
+    y = np.array(y, ndmin=1)
+    ydot = np.array(y, dtype=float, copy=True) # int(np.nan)==0, so need float
+    ydot.fill(np.nan)
+    fun(0, y, ydot, f_data)
+    # Find elements that were either unassigned or not finite
+    i = np.where(~np.isfinite(ydot))[0]
+    if len(i) > 0:
+        msg = "Function " + fun.__name__
+        try:
+            msg += " in module " + fun.__module__
+        except AttributeError:
+            pass
+        msg += " failed to assign finite value(s)"
+        msg += " to element(s) %s of rate vector" % i
+        try:
+            if fun.traceback:
+                msg += ":" + fun.traceback
+        except AttributeError:
+            pass
+        err = AssertionError(msg)
+        err.i = i
+        raise err
+
+def cvodefun(fun):
+    """
+    Wrap ODE right-hand side function for use with CVODE in Pysundials.
+    
+    A `CVRhsFn 
+    <https://computation.llnl.gov/casc/sundials/documentation/cv_guide/node5.html#SECTION00561000000000000000>`_ 
+    (CVODE right-hand side function) is called for its side effect,
+    modifying the *ydot* output vector. It should return 0 on success,
+    a positive value if a recoverable error occurs,
+    and a negative value if it failed unrecoverably.
+    
+    This decorator allows you to code the CVRhsFn without explicitly assigning
+    the return value. It returns a callable object that returns -1 on exception
+    and 0 otherwise. In case of exception, the traceback text is stored as a
+    "traceback" attribute of the object.
+    
+    Below, :func:`ode` does not return anything. 
+    It raises an exception if y[0] == 0.
+    
+    >>> @cvodefun
+    ... def ode(t, y, ydot, f_data):
+    ...     ydot[0] = 1 / y[0]
+    >>> ydot = [None]
+    >>> ode(0, [1], ydot, None)
+    0
+    >>> ydot
+    [1]
+    >>> ode(0, [0], ydot, None)
+    -1
+    >>> print ode.traceback
+    Traceback (most recent call last):
+    ...
+    ZeroDivisionError: integer division or modulo by zero
+
+    The wrapped function is a proper CVRhsFn with a return value. 
+    In case of exception, the return value is set to -1, otherwise the return 
+    value is passed through.
+    
+    >>> @cvodefun
+    ... def ode(t, y, ydot, f_data):
+    ...     ydot[0] = 1 / y[0]
+    ...     return y[0]
+    
+    >>> ode
+    @cvodefun wrapper around <function ode at 0x...>
+    >>> ode(0, [2], ydot, None)
+    2
+    >>> ode(0, [-2], ydot, None)
+    -2
+    >>> ode(0, [0], ydot, None)
+    -1
+    >>> print ode.traceback
+    Traceback (most recent call last):
+    ...
+    ZeroDivisionError: integer division or modulo by zero
+    
+    Pysundials relies on the ODE right-hand side behaving like a function.
+    
+    >>> ode.__name__
+    'ode'
+    >>> ode.func_name
+    'ode'
+    """
+    class odefun(object):
+        """Wrapper for a CVODE right-hand side function"""
+        def __init__(self):
+            self.__name__ = fun.__name__ # used by pysundials/cvode.py
+            self.func_name = fun.__name__ # used by pysundials/cvode.py
+            self.traceback = ""
+        def __call__(self, *args, **kwargs):
+            """Return function value if defined, -1 if exception, 0 otherwise"""
+            self.traceback = ""
+            try:
+                result = fun(*args, **kwargs)
+                if result is None:
+                    return 0
+                else:
+                    return result
+            except StandardError: # allow KeyboardInterrupt, etc., to work
+                self.traceback = traceback.format_exc()
+                return -1
+        def __repr__(self):
+            return "@cvodefun wrapper around %s" % fun
+    return odefun()
+
+
+class Cvodeint(object):
+    """
+    Wrapper for common uses of :mod:`pysundials.cvode`
+    
+    :param function f_ode: Function of (t, y, ydot, f_data), 
+        which writes rates-of-change to *ydot* and finishes with ``return 0``. 
+        The ODE function must accept  four arguments, but is free to ignore 
+        some of them.
+    :param array_like t: Time, either [start end] or a vector of desired 
+        return times. This determines whether 
+        :meth:`~cgp.cvodeint.core.Cvodeint.integrate` returns time steps chosen 
+        adaptively by CVODE, or just a copy of *t*.
+    :param array_like y: Initial state vector, will be coerced to 
+        cvode.NVector().
+    :param reltol, abstol, nrtfn, g_rtfn, f_data, g_data: Arguments passed 
+        to CVODE (`details 
+        <https://computation.llnl.gov/casc/sundials/documentation/cv_guide/cv_guide.html>`_)
+    :param int chunksize: When returning adaptive time steps, result 
+        vectors are allocated in chunks of *chunksize*. 
+    :param int maxsteps: If the number of  time-steps exceeds *maxsteps*, 
+        an exception is raised.
+    :param int mupper, mlower: Upper and lower bandwidth for the 
+        `CVBand 
+        <https://computation.llnl.gov/casc/sundials/documentation/cv_guide/node5.html#SECTION00566000000000000000>`_
+        approximation to the Jacobian. CVDense is used by default if 
+        *mupper* and *mlower* are both ``None``.
+    
+    **Usage example:**
+    
+    .. plot::
+       :include-source:
+       :width: 400
+       
+       >>> from cgp.cvodeint import *
+       >>> from pysundials import cvode
+       >>> from math import pi, sin
+       
+       Define the rate of change *dy/dt* as a function of the state *y*.
+       The differential equation may use existing Python variables as 
+       parameters. By convention, it must take arguments 
+       *(t, y, ydot, f_data)*, where *ydot* is a writable parameter for 
+       the actual result. See :func:`cvodefun` for details on CVODE's
+       requirements for an ODE right-hand side.
+       
+       >>> r, K, amplitude, period = 1.0, 1.0, 0.25, 1.0
+       >>> def ode(t, y, ydot, f_data):
+       ...     ydot[0] = r * y[0] * (1 - y[0]/K) + amplitude * sin(2 * pi * t/period)
+       
+       Call the :meth:`Cvodeint` constructor with ODE function, time, and 
+       initial state.
+       
+       >>> cvodeint = Cvodeint(ode, [0, 4], [0.1])
+
+       Integrate over the time interval specified above.
+       The :meth:`integrate` method returns the last *flag* returned by CVODE.
+       
+       >>> t, y, flag = cvodeint.integrate()
+       
+       >>> import matplotlib.pyplot as plt
+       >>> h = plt.plot(t, y, '.-')
+       >>> h = plt.title("Logistic growth + sinusoid")
+       >>> text = "Last flag: " + cvode.CVodeGetReturnFlagName(flag)
+       >>> h = plt.text(1, 0.8, text)
+    
+    .. note::
+    
+        *f_data* is intended for passing parameters to the ODE, but I couldn't
+        get it to work. However, you can freely access variables that were in
+        scope when the ODE function was defined, as this example shows.
+    
+    To change parameter values after the function is defined, use a mutable 
+    variable for the parameter. In the first integration below, the state is 
+    constant because the growth rate is zero.
+    
+    >>> growth_rate = [0.0]
+    >>> def exp_growth(t, y, ydot, f_data):
+    ...     ydot[0] = growth_rate[0] * y[0]
+    ...     return 0
+    >>> cvodeint = Cvodeint(exp_growth, t=[0, 0.5, 1], y=[0.25])
+    >>> t, y, flag = cvodeint.integrate()
+    >>> y
+    array([[ 0.25], [ 0.25], [ 0.25]])
+    
+    Modify the growth rate and integrate further. Now, there is about 
+    0.1 * 0.25 = 0.025 increase in y over 1 time unit.
+    
+    >>> growth_rate[0] = 0.1
+    >>> t, y, flag = cvodeint.integrate(t=[0, 0.1, 1])
+    >>> y.round(4)
+    array([[ 0.25  ], [ 0.2525], [ 0.2763]])
+    
+    If the ode function is discontinuous, the solver may need to be
+    reinitialized at the point of discontinuity.
+    
+    .. plot::
+       :include-source:
+       :width: 400
+       
+       from cgp.cvodeint import *
+       eps = [1, 10]
+       t_switch = 5
+       t = [0, 10]
+       def vdp(t, y, ydot, f_data): # van der Pol equation
+           _eps = eps[0] if t <= t_switch else eps[1]
+           ydot[0] = y[1]
+           ydot[1] = _eps * (1 - y[0] * y[0]) * y[1] - y[0]
+           return 0
+       cvodeint = Cvodeint(vdp, t, [-2, 0])
+       t0, y0, flag0 = cvodeint.integrate(t = [t[0], t_switch])
+       t1, y1, flag1 = cvodeint.integrate(t = [t_switch, t[1]])
+       plt.plot(t0, y0, t1, y1)    
+    
+    The :meth:`rootfinding <RootInit>` facilities of CVODE can be used 
+    to find zero-crossings of a function of the state vector (example:
+    :func:`~cgp.cvodeint.example_ode.g_rtfn_y`). Here we integrate the 
+    van der Pol model to a series of specified values for y[0].
+           
+    .. plot::
+       :include-source:
+       :width: 400
+       
+       >>> from ctypes import byref, c_float
+       >>> from cgp.cvodeint import *
+       >>> thresholds = np.arange(-1.5, 1.5, 0.6)
+       >>> cvodeint = Cvodeint(example_ode.vdp, [0, 20], [0, -2], reltol=1e-3)
+       >>> res = [cvodeint.integrate(nrtfn=1, g_rtfn=example_ode.g_rtfn_y,
+       ...     g_data=byref(c_float(thr))) for thr in thresholds]
+       
+       >>> import matplotlib.pyplot as plt
+       >>> h = [plt.plot(t, y, '.-') for t, y, flag in res]
+       >>> h = plt.hlines(thresholds, *plt.xlim(), color="grey")
+    """
+    """
+    CVODE offers void pointers f_data and g_data for passing 
+    parameters to ODE and rootfinding functions, respectively. Numpy objects 
+    have ctypes properties that makes it easy to pass them to C functions, e.g.
+    
+    >>> cvode.CVodeSetFdata(cvodeint.cvode_mem, 
+    ...     np.ctypeslib.as_ctypes(cvodeint.f_data))    # doctest: +SKIP 
+    
+    Here are some references on using the resulting pointer inside the ODE 
+    function:
+    `1 <http://article.gmane.org/gmane.comp.python.numeric.general/6827/>`__
+    `2 <http://article.gmane.org/gmane.comp.python.scientific.devel/9331>`__
+    `3 <http://article.gmane.org/gmane.comp.python.general/509212/>`__
+    `4 <http://docs.python.org/library/struct.html>`__
+    """  # pylint: disable=W0105
+    def __init__(self, f_ode, t, y, reltol=1e-8, abstol=1e-8, nrtfn=None, 
+        g_rtfn=None, f_data=None, g_data=None, chunksize=2000, maxsteps=1e4, 
+        mupper=None, mlower=None):
+        # Ensure that t and y can be indexed
+        t = np.array(t, dtype=float, ndmin=1)
+        try:
+            y = np.array(y, dtype=float, ndmin=1)
+        except ValueError:
+            raise ValueError("State vector y not interpretable as float: %s" % y)
+        # Ensure that f_ode assigns a value to all elements of the rate vector
+        assert_assigns_all(f_ode, y, f_data)
+        # Ensure that the function returns 0 on success and <0 on exception. 
+        # (CVODE's convention is 
+        # 0 = OK, >0 = recoverable error, <0 = unrecoverable error.)
+        # If not, decorate as if with @cvodefun.
+        self.f_ode = f_ode # store this for use in __repr__ etc.
+        success_value = f_ode(t[0], nv(y), nv(y), f_data) # probably 0 or None
+        try:
+            error_value = f_ode(None, None, None, None) # <0 or raise exception
+        except StandardError:
+            error_value = None
+            try:
+                f_ode.traceback = ""
+            except AttributeError:
+                pass
+        if (success_value == 0) and (error_value < 0):
+            self.my_f_ode = f_ode
+        else:
+            self.my_f_ode = cvodefun(f_ode)
+        # Variables y, tret, abstol are written by CVode functions, and their 
+        # pointers must remain constant. They are assigned here; later 
+        # assignments will copy values into the existing variables, like so:
+        # self.tret.value = ...             (cvode.realtype)
+        # self.y[:] = ...                   (cvode.NVector)
+        self.y = nv(y)  # state vector (read/write)
+        self.tret = cvode.realtype(0.0)  # actual time of return from solver
+        if type(abstol) is cvode.realtype:
+            self.abstol = abstol  # copy of abstol, used for ReInit
+        elif np.isscalar(abstol):
+            self.abstol = cvode.realtype(abstol)
+        else:
+            self.abstol = nv(abstol)
+        self.t = t
+        self.t0 = cvode.realtype(t[0]) # initial time
+        self.tstop = t[-1] # end time
+        self.n = len(y) # number of state variables
+        self.reltol = reltol # copy of reltol, used for ReInit
+        self.itol = cvode.CV_SV if (type(self.abstol) is nv) else cvode.CV_SS
+        self.f_data = f_data # user data for right-hand-side of ODE
+        self.g_data = g_data # user data for rootfinding function
+        self.chunksize = chunksize
+        self.maxsteps = maxsteps
+        self.last_flag = None
+        # CVODE solver object
+        self.cvode_mem = cvode.CVodeCreate(cvode.CV_BDF, cvode.CV_NEWTON)
+        cvode.CVodeMalloc(self.cvode_mem, self.my_f_ode, self.t0, self.y, 
+            self.itol, self.reltol, self.abstol) # allocate & initialize memory
+        if f_data is not None:
+            cvode.CVodeSetFdata(self.cvode_mem, 
+                np.ctypeslib.as_ctypes(self.f_data))
+        cvode.CVodeSetStopTime(self.cvode_mem, self.tstop) # set stop time
+        # Specify how the Jacobian should be approximated
+        if mupper is None:
+            cvode.CVDense(self.cvode_mem, self.n)
+        else:
+            cvode.CVBand(self.cvode_mem, self.n, mupper, mlower)        
+        self.RootInit(nrtfn, g_rtfn, g_data)
+    
+    def ydoti(self, index):
+        """
+        Get rate-of-change of y[index] as a function of (t, y, gout, g_data).
+        
+        :param int index: Index of a state variable.
+        
+        For use with CVode's `rootfinding
+        <https://computation.llnl.gov/casc/sundials/documentation/cv_guide/node3.html#SECTION00340000000000000000>`_
+        functions.
+        
+        >>> from cgp.cvodeint.example_ode import vdp
+        >>> c = Cvodeint(vdp, t=[0, 1], y=[1, 1])
+        >>> gout = cvode.NVector([0.0])
+        >>> f = c.ydoti(0)
+        >>> f(0, c.y, gout, None)  # returns 0 per CVODE convention
+        0
+        >>> gout  # The actual result is written to the output parameter gout
+        [1.0]
+        """
+        ydot = np.empty_like(self.y)
+        
+        def result(t, y, gout, g_data):  # pylint: disable=W0613
+            """Function for CVODE rootfinding."""
+            self.f_ode(t, y, ydot, None)
+            gout[0] = ydot[index]
+            return 0
+        
+        return result
+        
+    def integrate(self, t=None, y=None, nrtfn=None, g_rtfn=None, g_data=None, 
+        assert_flag=None, ignore_flags=False):
+        """
+        Integrate over time interval, init'ing solver or rootfinding as needed.
+        
+        :param array_like t: new output time(s)
+        :param array_like y: new initial state (default: resume from current 
+            solver state
+        :param int nrtfn: length of gout (required if *g_rtfn* is not ``None``)
+        :param function g_rtfn: new rootfinding function of 
+            *(t, y, gout, g_data)*,
+            passed to :func:`~pysundials.cvode.CVodeRootInit`
+        :param g_data: new data for rootfinding function
+        :param int assert_flag: raise exception if the last flag returned by 
+            CVode differs from *assert_flag* (see `flags`)
+        :param bool ignore_flags: overrides assert_flag and does not check 
+            CVode flag
+        :return tuple: 
+            * **tout**: time vector 
+              (equal to input time *t* if that has len > 2), 
+            * **Y**: array of state vectors at time ``t[i]``
+            * **flag**: flag returned by :func:`~pysundials.cvode.CVode`, 
+              one of ``[cvode.CV_SUCCESS, cvode.CV_ROOT_RETURN, 
+              cvode.CV_TSTOP_RETURN]``
+        
+        * With no input arguments, integration continues from the current time 
+          and state until the end time passed to :meth:`Cvodeint`.
+        * If t is None, init solver and use the t passed to Cvodeint().
+        * If t is scalar, integrate to that time, return adaptive time steps.
+        * If len(t) == 1, return output only for that time.
+        * If len(t) == 2, integrate from t[0] to t[1], return adaptive time 
+          steps.
+        * If len(t) > 2, integrate from t[0] and return fixed time steps = t.
+        * If y is None, resume from current solver state.
+        
+        >>> from cgp.cvodeint.core import Cvodeint
+        >>> from cgp.cvodeint.example_ode import exp_growth, exp_growth_sol
+        >>> t, y = [0, 2], [0.1]
+        >>> cvodeint = Cvodeint(exp_growth, t, y)
+        
+        With no parameters, :meth:`integrate` uses the current state, t0 and tstop:
+        
+        >>> t, Y, flag = cvodeint.integrate()
+        
+        Repeating the call will reset time:
+        
+        >>> t1, Y1, flag1 = cvodeint.integrate(); t1[0], t1[-1]
+        (0.0, 2.0)
+        
+        Using a scalar or single-element t integrates from current time to t:
+        
+        >>> t2, Y2, flag2 = cvodeint.integrate(t=3); t2[0], t2[-1]
+        (2.0, 3.0)
+        
+        Verify the solution:
+        
+        >>> Ysol = exp_growth_sol(t, Y[0])
+        >>> err = (Y.squeeze() - Ysol)[1:]
+        >>> "%.5e %.5e" % (err.min(), err.max())
+        '2.75108e-09 1.25356e-06'
+        
+        ..  plot::
+            :width: 300
+            
+            import matplotlib.pyplot as plt
+            from cgp.cvodeint.core import Cvodeint
+            from cgp.cvodeint.example_ode import exp_growth, exp_growth_sol
+            cvodeint = Cvodeint(exp_growth, t=[0, 2], y=[0.1])
+            t, Y, flag = cvodeint.integrate()
+            Ysol = exp_growth_sol(t, Y[0])
+            plt.plot(t, Y, '.-', t, Ysol, 'o')
+            plt.title("Exponential growth")
+            plt.xlabel("Time")
+            plt.ylabel("y(t)")
+        
+        In case of error, the solution so far will be returned:
+        
+        ..  plot::
+            :include-source:
+            :width: 400
+            
+            from cgp.cvodeint import *
+            import matplotlib.pyplot as plt
+            import math
+            def ode(t, y, ydot, f_data):
+                ydot[0] = math.log(y[1])
+                ydot[1] = 1 / y[0] - t # will eventually turn negative
+            cvodeint = Cvodeint(ode, [0, 4], [1, 1])
+            try:
+                cvodeint.integrate()    # Logs error and prints traceback,   
+            except CvodeException, exc: # both ignored by doctest.
+                t, y, flag = exc.result
+                plt.plot(t, y, '.-')
+                plt.text(1, 1, "Flag: %s" % flags[flag])
+        
+        Another example:
+        
+        >>> from example_ode import logistic_growth, logistic_growth_sol
+        >>> cvodeint = Cvodeint(logistic_growth, [0, 2], [0.1])
+        >>> t, Y, flag = cvodeint.integrate()
+        >>> Ysol = logistic_growth_sol(t, Y[0])
+        >>> err = (Y.squeeze() - Ysol)[1:]
+        >>> "%.5e %.5e" % (err.min(), err.max())
+        '-1.40383e-07 3.40267e-08'        
+        
+        With len(t) == 2, re-initialize at t[0] and set tstop = t[-1]:
+        
+        >>> t, y, flag = cvodeint.integrate(t=[2, 3])
+        >>> print np.array2string(t, precision=3)
+        [ 2.     2.001  2.001  2.002  ... 2.966  2.995  3.   ]
+        >>> print np.array2string(y, precision=3)
+        [[ 0.451] [ 0.451] [ 0.451] ... [ 0.683] [ 0.69 ] [ 0.691]]
+        
+        With t omitted, re-initialize at existing t0 with current state:
+        
+        >>> t, y, flag = cvodeint.integrate(y=[0.2])
+        >>> print np.array2string(t, precision=3)
+        [ 2.     2.     2.001 ... 2.924  2.973  3.   ]
+        >>> print np.array2string(y, precision=3)
+        [[ 0.2 ] [ 0.2  ] [ 0.2  ] ... [ 0.387] [ 0.398] [ 0.405]]
+
+        With both t and y given:
+        
+        >>> t, y, flag = cvodeint.integrate(t=[0, 1, 2], y=[0.3])
+        >>> print np.array2string(y, precision=3)
+        [[ 0.3  ] [ 0.538] [ 0.76 ]]
+        
+        Example with discontinuous right-hand-side:
+        
+        >>> eps = [1, 10]
+        >>> t_switch = 5
+        >>> tspan = [0, 10]
+        >>> def vdp(t, y, ydot, f_data): # van der Pol equation
+        ...     _eps = eps[0] if t <= t_switch else eps[1]
+        ...     ydot[0] = y[1]
+        ...     ydot[1] = _eps * (1 - y[0] * y[0]) * y[1] - y[0]
+        ...     return 0
+        >>> cvodeint = Cvodeint(vdp, t, [-2, 0])
+        
+        Integrate until RHS discontinuity:
+        
+        >>> t, y, flag = cvodeint.integrate(t = [tspan[0], t_switch])
+        >>> t[-1], y[-1]
+        (5.0, array([ 0.83707776, -1.30708838]))
+
+        Calling :meth:`Cvodeint.integrate` again will do the necessary 
+        re-initialization:
+        
+        >>> t, y, flag = cvodeint.integrate(t = [t_switch, tspan[1]])
+        >>> t[0], t[-1], y[-1]
+        (5.0, 10.0, array([-1.69...,  0.090...]))
+        """
+        self._ReInit_if_required(t, y)
+        self.RootInit(nrtfn, g_rtfn, g_data)
+        if len(self.t) > 2:
+            result = self._integrate_fixed_steps()
+        else:
+            result = self._integrate_adaptive_steps()
+        
+        flag = result[-1]
+        self.last_flag = flag
+        # ensure assert_flag is iterable (or None):
+        if type(assert_flag) is int:
+            assert_flag = (assert_flag,)
+        if ignore_flags or (assert_flag is None) or (flag in assert_flag):
+            return result
+        else:
+            raise CvodeException(flag, result)
+    
+    def _ReInit_if_required(self, t=None, y=None):
+        """
+        Interpret/set time, state; call SetStopTime(), ReInit() if needed.
+        
+        If *t* is None, ``self.t`` is used to re-initialize at `
+        ``tret==t0==self.t[0], tstop = self.t[-1]``.
+        If *y* is ``None``, the current *y* is used at time ``tret``.
+        If *t* is a scalar, *t0* is initialized to the current ``tret.value``.
+        """
+        # cdef long lptret = ctypes.addressof(self.tret)
+        # cdef double* ptret = <double*>lptret
+        # Cython: can use ptret[0] in place of self.tret
+        if (t is None) and (self.last_flag ==
+            cvode.CV_ROOT_RETURN) and (self.tret < self.tstop):
+            t = self.tstop
+        if t is not None:
+            t = np.array(t, ndmin=1)
+            if len(t) == 1:
+                # @todo: Check if this is the internal step; we risk skipping
+                # a beat after rootfinding. Simple check: same answer if
+                # integrate(t = [last_time, next_time]) instead of 
+                # integrate(next_time).
+                self.t = [self.tret.value, t[0]]
+                if y is None:
+                    # CVodeGetDky returns nan if called before CVode().
+                    # Restore the original self.y in this case.
+                    Dky = nv(self.y)
+                    cvode.CVodeGetDky(self.cvode_mem, self.tret, 0, self.y)
+                    if any(np.isnan(self.y)):
+                        self.y[:] = Dky
+                else:
+                    try:
+                        self.y[:] = y
+                    except TypeError:
+                        # for numpy structured or record array
+                        self.y[:] = y.item()
+                # self.t = [cvode.CVodeGetCurrentTime(self.cvode_mem), t[0]]
+            else:
+                self.t = t
+        if y is not None:
+            try:
+                self.y[:] = y
+            except TypeError:
+                self.y[:] = y.item() # for numpy structured or record array
+        self.t0.value = self.t[0]
+        self.tret.value = self.t[0] # needed for repeated integrate(t=None)
+        self.tstop = self.t[-1]
+        if (y is not None) or (t is None) or (len(self.t) >= 2):
+            cvode.CVodeSetStopTime(self.cvode_mem, self.tstop)
+            cvode.CVodeReInit(self.cvode_mem, self.my_f_ode, self.t0, self.y, 
+                self.itol, self.reltol, self.abstol)
+        # self.tret.value = cvode.CVodeGetCurrentTime(self.cvode_mem)
+
+    def _integrate_adaptive_steps(self):
+        """
+        Repeatedly call CVode() with task CV_ONE_STEP_TSTOP and tout=tstop.
+        
+        Output: t, Y, flag. See Cvodeint.integrate().
+        
+        ..  plot::
+            :include-source:
+            :width: 400
+            
+            import matplotlib.pyplot as plt
+            from cgp.cvodeint import *
+            cvodeint = Cvodeint(example_ode.logistic_growth, 
+                                t=[0, 2], y=[0.1], reltol=1e-3)
+            t, y, flag = cvodeint.integrate()
+            plt.plot(t, y, '.-')
+        """
+        Y = np.empty(shape=(self.chunksize, self.n)) # cdef np.ndarray
+        t = np.empty(shape=(self.chunksize,)) # cdef np.ndarray
+        d1 = self.chunksize # cdef int
+        Y[0] = np.array(self.y, copy=True)
+        t[0] = self.t0.value
+        i = 1 # cdef int
+        # cdef int flag
+        # tret = self.tret
+        maxsteps = self.maxsteps # cdef int
+        # cdef long lptret = ctypes.addressof(tret)
+        # cdef double* ptret = <double*>lptret
+        # cdef double
+        tstop = self.tstop
+        cvode_mem = self.cvode_mem
+        byref = ctypes.byref
+        CVode = cvode.CVode
+        y = self.y
+        CV_SUCCESS = cvode.CV_SUCCESS # cdef int
+        CV_ROOT_RETURN = cvode.CV_ROOT_RETURN # cdef int
+        CV_TSTOP_RETURN = cvode.CV_TSTOP_RETURN # cdef int
+        CV_ONE_STEP_TSTOP = cvode.CV_ONE_STE_TSTOP # typo in cvode # cdef int
+        flag = None
+        while self.tret < tstop:
+            if i >= maxsteps:
+                # truncate to drop unused array elements
+                Y.resize((i, self.n), refcheck=False)
+                t.resize(i, refcheck=False)
+                raise CvodeException("Maximum number of steps exceeded", 
+                                     (t, Y, flag))
+            # solve ode for one internal time step
+            # (pysundials has a typo in the name of the ONE_STEP_TSTOP constant)
+            flag = CVode(cvode_mem, tstop, y, 
+                byref(self.tret), CV_ONE_STEP_TSTOP)
+            ## The top() function is hideously expensive, and gets evaluated 
+            ## even if logging is set to ignore debug messages. Disable for now.
+            # if (i % 10) == 0 and logging.DEBUG >= log.getEffectiveLevel():
+            #     log.debug(top())
+            if flag in (CV_SUCCESS, CV_TSTOP_RETURN, CV_ROOT_RETURN):
+                # log.debug("OK: %s: %s" % (i, flags[flag]))
+                Y[i], t[i] = y, self.tret.value # copy solver state & time
+                if flag == CV_ROOT_RETURN:
+                    i += 1
+                    break
+            else:
+                log.debug("Exception: %s: %s" % (i, flags[flag]))
+                # truncate to drop unused array elements
+                Y.resize((i, self.n), refcheck=False)
+                t.resize(i, refcheck=False)
+                raise CvodeException(flag, (t, Y, flag))
+            i += 1
+            if i >= d1: # enlarge arrays with a new chunk
+                d1 = len(t) + self.chunksize
+                log.warning("Enlarging arrays from %s to %s" % (i, d1))
+                Y.resize((d1, self.n), refcheck=False)
+                t.resize(d1, refcheck=False)
+        else: # if the while loop was skipped because self.tret >= tstop
+            flag = CV_TSTOP_RETURN
+        # truncate to drop unused array elements
+        Y.resize((i, self.n), refcheck=False)
+        t.resize(i, refcheck=False)
+        return t, Y, flag
+
+    def _integrate_fixed_steps(self):
+        """
+        Repeatedly call CVode() with task CV_ONE_STEP_TSTOP and tout=t[i]
+        
+        Output: t, Y, flag. See :meth:`integrate`.
+        The *maxsteps* setting is ignored when using fixed time steps.
+        
+        >>> from example_ode import logistic_growth
+        >>> cvodeint = Cvodeint(logistic_growth, t=[0, 0.5, 2], y=[0.1])
+        >>> cvodeint.integrate()
+        (array([ 0. , 0.5, 2. ]), array([[ 0.1 ], [ 0.154...], [ 0.45...]]), 0)
+        
+        ..  plot::
+            :width: 400
+            
+            from example_ode import logistic_growth
+            cvodeint = Cvodeint(logistic_growth, t=np.linspace(0, 2, 5), y=[0.1])
+            t, y, flag = cvodeint.integrate()
+            plt.plot(t, y, '.-')
+        """
+        imax = len(self.t)
+        Y = np.empty(shape=(imax, self.n))
+        t = np.empty(shape=(imax,))
+        Y[0] = np.array(self.y).copy()
+        t[0] = self.t0.value
+        # tret = self.tret
+        # cdef long lptret = ctypes.addressof(tret)
+        # cdef double* ptret = <double*>lptret
+        # cdef double
+        cvode_mem = self.cvode_mem
+        y = self.y
+        # cdef double* pt = bufarr(self.t)
+        i = 0
+        for i in range(1, imax):
+            # solve ode for one specified time step
+            flag = cvode.CVode(cvode_mem, self.t[i], y, 
+                ctypes.byref(self.tret), cvode.CV_NORMAL)
+            Y[i], t[i] = y, self.tret.value # copy solver state & time
+            if flag == cvode.CV_SUCCESS:
+                continue
+            else:
+                break
+        Y.resize((i + 1, self.n), refcheck=False)
+        t.resize(i + 1, refcheck=False)
+        result = t, Y, flag
+        if flag in (cvode.CV_ROOT_RETURN, cvode.CV_SUCCESS):
+            return result
+        else:
+            raise CvodeException(flag, result)
+    
+    def RootInit(self, nrtfn, g_rtfn=None, g_data=None):
+        """
+        Initialize rootfinding, disable rootfinding, or keep current settings.
+        
+        * If nrtfn == 0, disable rootfinding.
+        * If nrtfn > 0, set rootfinding for g_rtfn.
+        * If nrtfn is None, do nothing.
+        
+        Details `here 
+        <https://computation.llnl.gov/casc/sundials/documentation/cv_guide/node6.html#SECTION00670000000000000000>`__.
+        
+        >>> from pysundials import cvode
+        >>> from example_ode import exp_growth, g_rtfn_y
+        >>> g_data = ctypes.c_float(2.5)
+        >>> cvodeint = Cvodeint(exp_growth, t=[0, 3], y=[1],
+        ...     nrtfn=1, g_rtfn=g_rtfn_y, g_data=ctypes.byref(g_data))
+        >>> t, y, flag = cvodeint.integrate()
+        >>> y[-1]
+        array([ 2.5])
+        >>> cvode.CVodeGetReturnFlagName(flag)
+        'CV_ROOT_RETURN'
+
+        Warn if nrtfn is not given but g_rtfn or g_data is given:
+        
+        >>> cvodeint = Cvodeint(exp_growth, t=[0, 3], y=[1],
+        ...     g_rtfn=g_rtfn_y, g_data=ctypes.byref(g_data))
+        Traceback (most recent call last):
+        ...
+        CvodeException: If g_rtfn or g_data is given, nrtfn is required.
+        """
+        if nrtfn is not None:
+            cvode.CVodeRootInit(self.cvode_mem, int(nrtfn), g_rtfn, g_data)
+        elif (g_rtfn is not None) or (g_data is not None):
+            raise CvodeException(
+                "If g_rtfn or g_data is given, nrtfn is required.")
+        
+    def __repr__(self):
+        """
+        String representation of Cvodeint object
+        
+        Unfortunately not as detailed under Cython as in pure Python.
+        """
+        import inspect
+        try:
+            # Ignore *args, **kwargs
+            args, _, _, defaults = inspect.getargspec(self.__init__)
+        except TypeError: # "arg is not a Python function" problem in Cython
+            msg = "%s %s\ngetargspec(__init__) is not available"
+            msg += " when running under Cython"
+            return msg % (self.__class__, self.f_ode)
+        del args[0] # remove self from argument list
+        # pad list of defaults to same length as args
+        defaults = [None] * (len(args) - len(defaults)) + list(defaults)
+        arglist = []
+        for arg, default in zip(args, defaults):
+            try:
+                val = getattr(self, arg)
+                if inspect.isfunction(val):
+                    arglist.append((arg, val.func_name))
+                elif val != default:
+                    arglist.append((arg, repr(val)))
+            except ValueError:
+                if any(val != default):
+                    arglist.append((arg, repr(val)))
+            except AttributeError:
+                continue
+        argstr = ", ".join(["%s=%s" % x for x in arglist])
+        return "%s(%s)" % (self.__class__.__name__, argstr)
+
+    def __eq__(self, other):
+        """
+        Compare a CVODE wrapper object to another.
+        
+        >>> from example_ode import vdp, exp_growth 
+        >>> a, b = [Cvodeint(vdp, [0, 20], [0, -2]) for i in range(2)]
+        >>> a == b
+        True
+        >>> a.y[0] = 1
+        >>> a == b
+        False
+        >>> c = Cvodeint(exp_growth, t=[0,2], y=[0.1])
+        >>> a == c
+        False
+        """        
+        return repr(self) == repr(other)
+    
+    def diff(self, other):
+        """
+        Return a detailed comparison of a CVODE wrapper object to another.
+        
+        Returns 0 if the objects are equal, otherwise a string.
+        
+        >>> from example_ode import vdp, exp_growth
+        >>> from pprint import pprint 
+        >>> a, b = [Cvodeint(vdp, [0, 20], [0, -2]) for i in range(2)]
+        >>> print a.diff(b)
+        <BLANKLINE>
+        >>> a.y[0] = 1
+        >>> print a.diff(b)
+        - Cvodeint(f_ode=vdp, t=array([ 0., 20.]), y=[1.0, -2.0],
+        ?                                           ^
+        + Cvodeint(f_ode=vdp, t=array([ 0., 20.]), y=[0.0, -2.0],
+        ?                                           ^
+        >>> c = Cvodeint(exp_growth, t=[0,2], y=[0.25])
+        >>> print a.diff(c)
+        - Cvodeint(f_ode=vdp, t=array([  0.,  20.]), y=[1.0, -2.0],
+        ?                ^^             -      -        ^ ---- ^^
+        + Cvodeint(f_ode=exp_growth, t=array([ 0.,  2.]), y=[0.25],
+        ?                ^^ +++++++                          ^  ^
+        """
+        import textwrap, difflib
+        s, o = [textwrap.wrap(repr(x)) for x in self, other]
+        return "\n".join([li.strip() for li in difflib.ndiff(s, o) 
+                          if not li.startswith(" ")])
+
+if __name__ == "__main__":
+    import doctest
+    failure_count, test_count = doctest.testmod(
+        optionflags=doctest.NORMALIZE_WHITESPACE | doctest.ELLIPSIS)
+    print """
+        NOTE: This doctest will (by design) result in an error message and a 
+        traceback, which will be ignored by doctest (apparently, is is printed 
+        outside of standard error and output). 
+        Warnings about "enlarging arrays" are also intended.
+        """
+    if failure_count == 0:
+        print """All doctests passed."""