"""
Web service for sensitivity analysis of CellML models.

Usage example:

wget http://localhost:8081 -O -

wget http://localhost:8081/sensitivity/ap/ctd50/beeler_reuter_1977?par=g_Na+E_Na -O -

http://localhost:8080/sensitivity/11df840d0150d34c9716cd4cbdd164c8/bondarenko_szigeti_bett_kim_rasmusson_2004_apical/protocol/statistic?par=g_Na+Nao

In general:

http://localhost:8080/sensitivity/<exposure>/<workspace>/<protocol>/<statistic>?par=p1+p2

will analyse the sensitivity with respect to parameters p1 and p2
of a <statistic> that characterizes the outcome of an experimental <protocol>
applied to a CellML model identified by <exposure>/<workspace> at cellml.org.

Parameters can be passed by GET (shown above) or POST (suitable for long 
parameter lists).

Valid formats for the query string for the parameter list are:
par=p1+p2          space-delimited
TODO: further formats
par=p1&par=p2      "SELECT multiple" HTML query
par=["p1", "p2"]   JSON, Python

TODO:

1. Dropdown list of all CellML models.
1a. Restrict list to CellML models that have V.
2. Radio buttons for all parameters to select targets for sensitivity analysis.
3. Autogenerate limits based on percentage change. 
4. Set lower and upper limits manually.
5. Present results as ASCII (melt) or JSON.
6. Allow tweaking of options to Morris or virtual experiment.
7. AJAX instead of re-submitting on every input.
"""
# pylint: disable=C0301, R

# Web
import cgi
import json
import bottle
from bottle import route, run, view, request

# Numerics
import numpy as np
# Bridge to the R statistical software
import rpy2.rinterface as ri
from cgp.rnumpy.rnumpy import r, py2ri, rwrap
# Caching and on-demand recomputing
from joblib import Memory

# Wrapping ODE solver for CellML so it knows about variable names, etc.
from cgp.physmod.cellmlmodel import Cellmlmodel, get_latest_exposure
# Virtual experiments
from cgp.phenotyping.attractor import AttractorMixin
from cgp.virtexp.elphys.clampable import Clampable
from cgp.virtexp.elphys.paceable import Paceable
# Utilities
from cgp.virtexp.elphys.paceable import ap_stats_array
from cgp.utils.unstruct import unstruct
from cgp.utils.failwith import failwithnanlikefirst

# Sensitivity analysis package for R
r.library("sensitivity")
# Initialize caching
mem = Memory("/tmp/sensitivity_service")

# Numerics
import numpy as np
# Bridge to the R statistical software
import rpy2.rinterface as ri
from cgp.rnumpy.rnumpy import r, py2ri

r.library("sensitivity")

def scalar_pheno(field):
    """Make a function to return a named field of the phenotype array."""
    
    @ri.rternalize
    def fun(rmatrix):
        """Scalar function for use with R's sensitivity::morris()."""
        ph = np.concatenate([phenotypes(i) for i in mat2par(rmatrix)])
        return py2ri(ph[field])
    
    return fun


@route("/")
def index():
    """Usage instructions."""
    return "<pre>{}</pre>".format(cgi.escape(__doc__))

class Model(Cellmlmodel, Paceable, AttractorMixin):
    """CellML model wrapper with virtual experiments mixed in."""
    pass

<<<<<<< HEAD
mem.clear()

@failwithnanlikefirst
@mem.cache()
def phenotypes(m, par=None):
    """
    Aggregate phenotypes for sensitivity analysis.
    
    Wrap CellML model and adjust parameter names to conform with pacing protocol
    
    >>> m = Model("/beeler_reuter_1977", rename=dict(
    ...     p=dict(IstimPeriod="stim_period", IstimAmplitude="stim_amplitude", 
    ...     IstimPulseDuration="stim_duration")), 
    ...     reltol=1e-10, maxsteps=1e6, chunksize=100000)
    >>> m.pr.IstimStart = 0
    >>> print "Result:"; phenotypes(m)
    Result:...
    rec.array([ (115.79916504948676, -83.8571484860323, 31.94201656345446, 2.2874752384914316, 0.028670931254179646, 127.59944965660702, 217.00994846050892, 256.603569312542, 273.1447805720218, 0.006123691875574754, 0.00018323294813953113, 0.006306924823714285, 92.37382725716515, 0.048087845171091194, 242.27067937407378, 268.75796971825395, 285.9859823036512, 302.22667489121187)], 
          dtype=[('apamp', '<f8'), ('apbase', '<f8'), ('appeak', '<f8'), ('apttp', '<f8'), ('apdecayrate', '<f8'), ('apd25', '<f8'), ('apd50', '<f8'), ('apd75', '<f8'), ('apd90', '<f8'), ('ctamp', '<f8'), ('ctbase', '<f8'), ('ctpeak', '<f8'), ('ctttp', '<f8'), ('ctdecayrate', '<f8'), ('ctd25', '<f8'), ('ctd50', '<f8'), ('ctd75', '<f8'), ('ctd90', '<f8')])
    """
    with m.autorestore(_p=par):
        m.eq(tmax=1e4, tol=1e-3)
        _t, _y, stats = m.ap()
    return ap_stats_array(stats)

def mat2par(mat, m, factors):
    """
    Make parameter recarray from R matrix.
    
    >>> m = Model("11df840d0150d34c9716cd4cbdd164c8/bondarenko_szigeti_bett_kim_rasmusson_2004_apical")
    >>> mat2par(r.matrix(range(4), ncol=2), m, ["Cm", "Vmyo"])
    rec.array([ (0.0, 2.0, 1.2e-07, ... 
                (1.0, 3.0, 1.2e-07, ...
                dtype=[('Cm', '<f8'), ('Vmyo', '<f8'), ('VJSR', '<f8'), ...
    """
    mat = np.copy(mat)
    par = np.tile(m.pr, len(mat))
    for i, k in enumerate(factors):
        par[k] = mat[:, i]
    return par

def scalar_pheno(field, m, factors):
    """
    Make an @rwrap'ed function to return a named field of the phenotype array.
    
    The resulting function can only be called from R, not Python. 
    The input should be a matrix; each row will be passed to phenotypes().
    
    >>> m = Model("11df840d0150d34c9716cd4cbdd164c8/bondarenko_szigeti_bett_kim_rasmusson_2004_apical")
    >>> factors = ["Cm", "Vmyo"]  # must be list, not tuple
    >>> caller = r("function(callback, x) callback(x)")
    >>> callback = scalar_pheno("apbase", m, factors)
    >>> input = np.reshape(m.pr[factors].item(), (1, -1))
    >>> print "apbase:", caller(callback, input)
    apbase:...[-82.4202]
    """
    
    @rwrap
    def fun(rmatrix):
        """Scalar function for use with R's sensitivity::morris()."""
        par = mat2par(rmatrix, m, factors)
        ph = np.concatenate([phenotypes(m, p) for p in par])
        return ph[field]
    
    return fun

def do_sensitivity(exposure, workspace, protocol, statistic, par=None, seed=None, model=None):
=======
@route
def sensitivity(protocol, statistic, workspace, exposure="", changeset="", variant=""):
>>>>>>> 5884d053
    """
    Sensitivity analysis.
    
    Callback from R.
    
    >>> r("fun <- function(func, x) func(x)")
    RClosure with name <return value from eval>:
    <R function>
    >>> r.fun(r.sum, range(5))
    array([10])
    (R-style, sealed)
    
    >>> m = Model("/beeler_reuter_1977", rename=dict(
    ...     p=dict(IstimPeriod="stim_period", IstimAmplitude="stim_amplitude", 
    ...     IstimPulseDuration="stim_duration", IstimStart="stim_start")), 
    ...     reltol=1e-10, maxsteps=1e6, chunksize=100000)
    >>> m.pr.IstimStart = 0
    >>> print "Result:", do_sensitivity("", "", "protocol", "apbase", ("C", "g_Na"), seed=1, model=m)
    Result:...
    Model runs: 6 
                mu   mu.star      sigma
    C    0.4906731 0.4906731 0.05627629
    g_Na 0.9883321 0.9883321 0.01456468

    TODO: Make optional arguments of exposure, lower, upper, etc.
    TODO: Accept json dict of model_kwargs, morris_kwargs
    """
<<<<<<< HEAD
    if model is None:
        m = Model(exposure + "/" + workspace, maxsteps=1e6, chunksize=1e5, reltol=1e-8)
        m.pr.stim_start = 0
    else:
        m = model
    phenotypes(m)  # initialize and cache default
    factors = [str(i) for i in par]  # Numpy cannot handle Unicode names
    if not factors:
        # Default: sample within plus/minus 50% of all nonzero parameters
        factors = [k for k in m.dtype.p.names if m.pr[k] != 0]
    baseline = unstruct(m.pr[factors]).squeeze()
    lower = 0.5 * baseline
    upper = 1.5 * baseline
    if seed is not None:
        r.set_seed(seed)
    fun = scalar_pheno(statistic, m, factors)
    return r.morris(fun, factors=factors, r=2, design={"type": "oat", "levels": 10, "grid.jump": 5}, binf=lower, bsup=upper)

@route("/sensitivity/<exposure>/<workspace>/<protocol>/<statistic>")
def sensitivity(exposure, workspace, protocol, statistic):
    """Run sensitivity analysis based on parsed query arguments."""
    par = request.params.par.split()  # space-delimited string
    # par = json.loads(request.params.par)  # JSON or Python
    # par = request.params.getall("par")  # HTML multiple SELECT
    seed = request.params.seed
    m = Model("/beeler_reuter_1977", rename=dict(
        p=dict(IstimPeriod="stim_period", IstimAmplitude="stim_amplitude", 
        IstimPulseDuration="stim_duration", IstimStart="stim_start")), 
        reltol=1e-10, maxsteps=1e6, chunksize=100000)
    m.pr.IstimStart = 0
    return "<pre>%s</pre>" % do_sensitivity(exposure, workspace, protocol, statistic, par=par, seed=None, model=m)

if __name__ == "__main__":
    bottle.run(host='localhost', port=8080, debug=True, reloader=True)

=======
    par = request.params.par.split()  # space-delimited string
    # par = json.loads(request.params.par)  # JSON or Python
    # par = request.params.getall("par")  # HTML multiple SELECT
    par = [str(i) for i in par]  # Numpy cannot handle Unicode names
    try:
        m = Model(workspace, exposure, changeset, variant, maxsteps=1e6, chunksize=1e5, reltol=1e-8)
    except IOError, exc:
        return "<pre>{}</pre>".format(exc)
    baseline = unstruct(m.pr[par]).squeeze()
    lower = 0.5 * baseline
    upper = 1.5 * baseline
    # return dict(lower=lower.tolist(), upper=upper.tolist())
    r.set_seed(request.params.seed or 1)
    return r.morris(scalar_pheno(statistic), factors=par, r=2, design={"type": "oat", "levels": 10, "grid.jump": 5}, binf=lower, bsup=upper)

#@route("/sensitivity")
#@view("sensitivity")
#def sensitivity():
#    # TODO: use workspace as identifier, get_latest_exposure
#    d = dict(workspaces=get_all_workspaces())
#    d["path"], _ = urllib.splitquery(bottle.request.url)
#    d["query"] = bottle.request.query
#    try:
#        d["model"] = Cellmlmodel("/fitzhugh_1961")
#        # d["model"] = Cellmlmodel(bottle.request.query.workspace)
#    except ZeroDivisionError:
#        d["model"] = None
#    return d

if __name__ == "__main__":
    bottle.run(debug=True, reloader=True, port=8081)

>>>>>>> 5884d053
<|MERGE_RESOLUTION|>--- conflicted
+++ resolved
@@ -98,9 +98,8 @@
     """CellML model wrapper with virtual experiments mixed in."""
     pass
 
-<<<<<<< HEAD
-mem.clear()
-
+@route
+def sensitivity(protocol, statistic, workspace, exposure="", changeset="", variant=""):
 @failwithnanlikefirst
 @mem.cache()
 def phenotypes(m, par=None):
@@ -166,10 +165,6 @@
     return fun
 
 def do_sensitivity(exposure, workspace, protocol, statistic, par=None, seed=None, model=None):
-=======
-@route
-def sensitivity(protocol, statistic, workspace, exposure="", changeset="", variant=""):
->>>>>>> 5884d053
     """
     Sensitivity analysis.
     
@@ -197,9 +192,8 @@
     TODO: Make optional arguments of exposure, lower, upper, etc.
     TODO: Accept json dict of model_kwargs, morris_kwargs
     """
-<<<<<<< HEAD
     if model is None:
-        m = Model(exposure + "/" + workspace, maxsteps=1e6, chunksize=1e5, reltol=1e-8)
+        m = Model(workspace, exposure, changeset, variant, maxsteps=1e6, chunksize=1e5, reltol=1e-8)
         m.pr.stim_start = 0
     else:
         m = model
@@ -231,39 +225,4 @@
     return "<pre>%s</pre>" % do_sensitivity(exposure, workspace, protocol, statistic, par=par, seed=None, model=m)
 
 if __name__ == "__main__":
-    bottle.run(host='localhost', port=8080, debug=True, reloader=True)
-
-=======
-    par = request.params.par.split()  # space-delimited string
-    # par = json.loads(request.params.par)  # JSON or Python
-    # par = request.params.getall("par")  # HTML multiple SELECT
-    par = [str(i) for i in par]  # Numpy cannot handle Unicode names
-    try:
-        m = Model(workspace, exposure, changeset, variant, maxsteps=1e6, chunksize=1e5, reltol=1e-8)
-    except IOError, exc:
-        return "<pre>{}</pre>".format(exc)
-    baseline = unstruct(m.pr[par]).squeeze()
-    lower = 0.5 * baseline
-    upper = 1.5 * baseline
-    # return dict(lower=lower.tolist(), upper=upper.tolist())
-    r.set_seed(request.params.seed or 1)
-    return r.morris(scalar_pheno(statistic), factors=par, r=2, design={"type": "oat", "levels": 10, "grid.jump": 5}, binf=lower, bsup=upper)
-
-#@route("/sensitivity")
-#@view("sensitivity")
-#def sensitivity():
-#    # TODO: use workspace as identifier, get_latest_exposure
-#    d = dict(workspaces=get_all_workspaces())
-#    d["path"], _ = urllib.splitquery(bottle.request.url)
-#    d["query"] = bottle.request.query
-#    try:
-#        d["model"] = Cellmlmodel("/fitzhugh_1961")
-#        # d["model"] = Cellmlmodel(bottle.request.query.workspace)
-#    except ZeroDivisionError:
-#        d["model"] = None
-#    return d
-
-if __name__ == "__main__":
-    bottle.run(debug=True, reloader=True, port=8081)
-
->>>>>>> 5884d053
+    bottle.run(host='localhost', port=8080, debug=True, reloader=True)